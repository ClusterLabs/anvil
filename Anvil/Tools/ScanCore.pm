package Anvil::Tools::ScanCore;
# 
# This module contains methods used to handle message processing related to support of multi-lingual use.
# 

use strict;
use warnings;
use Data::Dumper;
use Scalar::Util qw(weaken isweak);
use Data::Dumper;
use Time::HiRes qw(gettimeofday tv_interval);
use Text::Diff;

our $VERSION  = "3.0.0";
my $THIS_FILE = "ScanCore.pm";

### Methods;
# agent_shutdown
# agent_startup
# call_scan_agents
# check_health
# check_power
# check_temperature
# check_temperature_direct
# count_servers
# post_scan_analysis
# post_scan_analysis_dr
# post_scan_analysis_node
# post_scan_analysis_striker
# _scan_directory

=pod

=encoding utf8

=head1 NAME

Anvil::Tools::ScanCore

Provides all methods related to ScanCore and scan agents.

=head1 SYNOPSIS

 use Anvil::Tools;

 # Get a common object handle on all Anvil::Tools modules.
 my $anvil = Anvil::Tools->new();
 
 # Access to methods using '$anvil->ScanCore->X'. 
 # 
 # Example using 'agent_startup()';
 my $foo_path = $anvil->ScanCore->read({file => $anvil->data->{path}{words}{'anvil.xml'}});

=head1 METHODS

Methods in this module;

=cut
sub new
{
	my $class = shift;
	my $self  = {};
	
	bless $self, $class;
	
	return ($self);
}

# Get a handle on the Anvil::Tools object. I know that technically that is a sibling module, but it makes more 
# sense in this case to think of it as a parent.
sub parent
{
	my $self   = shift;
	my $parent = shift;
	
	$self->{HANDLE}{TOOLS} = $parent if $parent;
	
	# Defend against memory leads. See Scalar::Util'.
	if (not isweak($self->{HANDLE}{TOOLS}))
	{
		weaken($self->{HANDLE}{TOOLS});
	}
	
	return ($self->{HANDLE}{TOOLS});
}


#############################################################################################################
# Public methods                                                                                            #
#############################################################################################################


=head2 agent_shutdown

This method handles recording run data to the agent's data file.

Parameters;

=head3 agent (required)

This is the name of the scan agent. Usually this can be set as C<< $THIS_FILE >>.

=cut
sub agent_shutdown
{
	my $self      = shift;
	my $parameter = shift;
	my $anvil     = $self->parent;
	my $debug     = defined $parameter->{debug} ? $parameter->{debug} : 3;
	$anvil->Log->entry({source => $THIS_FILE, line => __LINE__, level => $debug, key => "log_0125", variables => { method => "ScanCore->agent_shutdown()" }});
	
	my $agent = defined $parameter->{agent} ? $parameter->{agent} : "";
	$anvil->Log->variables({source => $THIS_FILE, line => __LINE__, level => $debug, list => { 
		agent => $agent, 
	}});
	
	# Setting this will prepend messages coming grom the agent with the agent's name
	$anvil->data->{'log'}{scan_agent} = $agent;
	
	# If this agent ran before, it should have recorded how many databases it last connected to. Read 
	# that, if so.
	my $data_file = $anvil->data->{path}{directories}{temp}."/".$agent.".data";
	$anvil->Log->variables({source => $THIS_FILE, line => __LINE__, level => $debug, list => { data_file => $data_file }});
	
	my $file_body  = "last_run:".time."\n";
	   $file_body .= "last_db_count:".$anvil->data->{sys}{database}{connections}."\n";
	my $error = $anvil->Storage->write_file({
		debug     => $debug,
		file      => $data_file, 
		body      => $file_body,
		overwrite => 1, 
		backup    => 0,
	});
	$anvil->Log->variables({source => $THIS_FILE, line => __LINE__, level => $debug, list => { error => $error }});
	
	# Mark that we ran.
	$anvil->Database->insert_or_update_updated({updated_by => $agent});

	$anvil->nice_exit({exit_code => 0});
	
	return(0);
}

=head2 agent_startup

This method handles connecting to the databases, loading the agent's schema, resync'ing database tables if needed and reading in the words files.

If there is a problem, this method exits with C<< 1 >>. Otherwise, it exits with C<< 0 >>.

Parameters;

=head3 agent (required)

This is the name of the scan agent. Usually this can be set as C<< $THIS_FILE >>.

=head3 no_db_ok (optional, default 0)

If set to C<< 1 >>, if no database connections are available but otherwise the startup is OK, C<< 0 >> (no problem) is returned.

=head3 tables (required)

This is an array reference of database tables to check when resync'ing. It is important that the tables are sorted in the order they need to be resync'ed in. (tables with primary keys before their foreign key tables).

=cut
sub agent_startup
{
	my $self      = shift;
	my $parameter = shift;
	my $anvil     = $self->parent;
	my $debug     = defined $parameter->{debug} ? $parameter->{debug} : 3;
	$anvil->Log->entry({source => $THIS_FILE, line => __LINE__, level => $debug, key => "log_0125", variables => { method => "ScanCore->agent_startup()" }});
	
	my $agent    = defined $parameter->{agent}    ? $parameter->{agent}    : "";
	my $no_db_ok = defined $parameter->{no_db_ok} ? $parameter->{no_db_ok} : "";
	my $tables   = defined $parameter->{tables}   ? $parameter->{tables}   : "";
	$anvil->Log->variables({source => $THIS_FILE, line => __LINE__, level => $debug, list => { 
		agent    => $agent, 
		no_db_ok => $no_db_ok, 
		tables   => $tables, 
	}});
	
	# Adjust the log level, if required.
	if ((exists $anvil->data->{scancore}{$agent}{log_level}) && ($anvil->data->{scancore}{$agent}{log_level} =~ /^\d+$/))
	{
		$anvil->Log->level({set => $anvil->data->{scancore}{$agent}{log_level}});
		$anvil->Log->variables({source => $THIS_FILE, line => __LINE__, level => $debug, list => { 
			"scancore::${agent}::log_level" => $anvil->data->{scan_agent}{$agent}{log_level},
		}});
	}
	if ((exists $anvil->data->{scancore}{$agent}{log_secure}) && ($anvil->data->{scancore}{$agent}{log_secure} =~ /^\d+$/))
	{
		$anvil->Log->secure({set => $anvil->data->{scancore}{$agent}{log_secure}});
		$anvil->Log->variables({source => $THIS_FILE, line => __LINE__, level => $debug, list => { 
			"scancore::${agent}::log_level" => $anvil->data->{scan_agent}{$agent}{log_secure},
		}});
	}
	
	# If we're disabled and '--force' wasn't used, exit.
	if (($anvil->data->{scancore}{$agent}{disable}) && (not $anvil->data->{switches}{force}))
	{
		# Exit.
		$anvil->Log->entry({source => $THIS_FILE, line => __LINE__, level => 2, 'print' => 1, key => "log_0646", variables => { program => $agent }});
		$anvil->nice_exit({exit_code => 0});
	}
	
	# Setting this will prepend messages coming grom the agent with the agent's name
	$anvil->data->{'log'}{scan_agent} = $agent;
	
	# If this agent ran before, it should have recorded how many databases it last connected to. Read 
	# that, if so.
	my $data_file = $anvil->data->{path}{directories}{temp}."/".$agent.".data";
	$anvil->Log->variables({source => $THIS_FILE, line => __LINE__, level => $debug, list => { data_file => $data_file }});
	
	$anvil->data->{scan_agent}{$agent}{last_run}      = "";
	$anvil->data->{scan_agent}{$agent}{last_db_count} = 0;
	if (-f $data_file)
	{
		my $file_body = $anvil->Storage->read_file({
			debug       => $debug,
			file        => $data_file, 
		});
		$anvil->Log->variables({source => $THIS_FILE, line => __LINE__, level => $debug, list => { file_body => $file_body }});
		foreach my $line (split/\n/, $file_body)
		{
			if ($line =~ /^last_run:(\d+)/)
			{
				$anvil->data->{scan_agent}{$agent}{last_run}            = $1;
				$anvil->data->{scan_agent}{$agent}{time_since_last_run} = time - $anvil->data->{scan_agent}{$agent}{last_run};
				$anvil->Log->variables({source => $THIS_FILE, line => __LINE__, level => $debug, list => { 
					"scan_agent::${agent}::last_run"            => $anvil->data->{scan_agent}{$agent}{last_run},
					"scan_agent::${agent}::time_since_last_run" => $anvil->data->{scan_agent}{$agent}{time_since_last_run},
				}});
			}
			if ($line =~ /^last_db_count:(\d+)/)
			{
				$anvil->data->{scan_agent}{$agent}{last_db_count} = $1;
				$anvil->Log->variables({source => $THIS_FILE, line => __LINE__, level => $debug, list => { 
					"scan_agent::${agent}::last_db_count" => $anvil->data->{scan_agent}{$agent}{last_db_count},
				}});
			}
		}
	}
	
	$anvil->Log->variables({source => $THIS_FILE, line => __LINE__, level => $debug, list => { tables => $tables }});
	if ((not $tables) or (ref($tables) ne "ARRAY"))
	{
		my $schema_file = $anvil->data->{path}{directories}{scan_agents}."/".$agent."/".$agent.".sql";
		$anvil->Log->variables({source => $THIS_FILE, line => __LINE__, level => $debug, list => { schema_file => $schema_file }});
		if (-e $schema_file)
		{
			$tables = $anvil->Database->get_tables_from_schema({debug => $debug, schema_file => $schema_file});
			$anvil->Log->variables({source => $THIS_FILE, line => __LINE__, level => $debug, list => { tables => $tables }});
			if (($tables eq "!!error!!") or (ref($tables) ne "ARRAY"))
			{
				$anvil->Log->entry({source => $THIS_FILE, line => __LINE__, level => 0, priority => "err", key => "log_0020", variables => { method => "ScanCore->agent_startup()", parameter => "tables" }});
				return("!!error!!");
			}
			else
			{
				foreach my $table (@{$tables})
				{
					$anvil->Log->variables({source => $THIS_FILE, line => __LINE__, level => $debug, list => { table => $table }});
				}
			}
		}
		else
		{
			$anvil->Log->variables({source => $THIS_FILE, line => __LINE__, level => 1, list => { schema_file => $schema_file }});
			$anvil->Log->entry({source => $THIS_FILE, line => __LINE__, level => 0, priority => "err", key => "log_0020", variables => { method => "ScanCore->agent_startup()", parameter => "tables" }});
			return("!!error!!");
		}
	}
	
	# Connect to DBs.
	$anvil->Database->connect({debug => $debug});
	$anvil->Log->entry({source => $agent, line => __LINE__, level => $debug, secure => 0, key => "log_0132"});
	if (not $anvil->data->{sys}{database}{connections})
	{
		# No databases, exit.
		$anvil->Log->entry({source => $agent, line => __LINE__, 'print' => 1, level => 0, secure => 0, key => "error_0003"});
		if ($no_db_ok)
		{
			return(0);
		}
		else
		{
			return(1);
		}
	}
	
	my $table_count = @{$tables};
	$anvil->Log->variables({source => $THIS_FILE, line => __LINE__, level => $debug, list => { table_count => $table_count }});
	
	# It's possible that some agents don't have a database (or use core database tables only)
	if (@{$tables} > 0)
	{
		# Make sure our schema is loaded.
		$anvil->Database->check_agent_data({
			debug  => $debug,
			agent  => $agent,
			tables => $tables, 
		});
	}

	# Read in our word strings.
	my $words_file = $anvil->data->{path}{directories}{scan_agents}."/".$agent."/".$agent.".xml";
	$anvil->Log->variables({source => $THIS_FILE, line => __LINE__, level => $debug, list => { words_file => $words_file }});
	
	my $problem = $anvil->Words->read({
		debug => $debug, 
		file  => $words_file,
	});
	$anvil->Log->variables({source => $THIS_FILE, line => __LINE__, level => $debug, list => { problem => $problem }});
	
	if ($problem)
	{
		# Something went wrong loading the file.
		return(1);
	}
	
	return(0);
}


=head2 call_scan_agents

This method calls all scan agents found on this system. It looks under the C<< path::directories::scan_agents >> directory (and subdirectories) for scan agents.

This method takes no parameters.

=cut
sub call_scan_agents
{
	my $self      = shift;
	my $parameter = shift;
	my $anvil     = $self->parent;
	my $debug     = defined $parameter->{debug} ? $parameter->{debug} : 3;
	$anvil->Log->entry({source => $THIS_FILE, line => __LINE__, level => $debug, key => "log_0125", variables => { method => "ScanCore->call_scan_agents()" }});
	
	# Get the current list of scan agents on this system.
	$anvil->Log->variables({source => $THIS_FILE, line => __LINE__, level => $debug, list => { 
		"path::directories::scan_agents" => $anvil->data->{path}{directories}{scan_agents},
	}});
	$anvil->ScanCore->_scan_directory({directory => $anvil->data->{path}{directories}{scan_agents}});
	
	# Now loop through the agents I found and call them.
	my $timeout = 30;
	if ((exists $anvil->data->{scancore}{timing}{agent_runtime}) && ($anvil->data->{scancore}{timing}{agent_runtime} =~ /^\d+$/))
	{
		$timeout = $anvil->data->{scancore}{timing}{agent_runtime};
	}
	foreach my $agent_name (sort {$a cmp $b} keys %{$anvil->data->{scancore}{agent}})
	{
		my $agent_path  = $anvil->data->{scancore}{agent}{$agent_name};
		my $agent_words = $agent_path.".xml";
		$anvil->Log->variables({source => $THIS_FILE, line => __LINE__, level => $debug, list => { 
			agent_name  => $agent_name,
			agent_path  => $agent_path, 
			agent_words => $agent_words, 
		}});
		
		if ((-e $agent_words) && (-r $agent_words))
		{
			# Read the words file so that we can generate alerts later.
			$anvil->Log->entry({source => $THIS_FILE, line => __LINE__, level => $debug, key => "log_0251", variables => {
				agent_name => $agent_name,
				file       => $agent_words,
			}});
			$anvil->Words->read({file => $agent_words});
		}
		
		# Set the timeout.
		if (not defined $anvil->data->{scancore}{$agent_name}{timeout})
		{
			$anvil->data->{scancore}{$agent_name}{timeout} = $timeout;
			$anvil->Log->variables({source => $THIS_FILE, line => __LINE__, level => $debug, list => { 
				"scancore::${agent_name}::timeout" => $anvil->data->{scancore}{$agent_name}{timeout},
			}});
		}
		else
		{
			$anvil->Log->variables({source => $THIS_FILE, line => __LINE__, level => $debug, list => { 
				"scancore::${agent_name}::timeout" => $anvil->data->{scancore}{$agent_name}{timeout},
			}});
		}
		
		# Now call the agent.
		my $start_time = time;
		if (($anvil->data->{scancore}{$agent_name}{timeout}) && ($anvil->data->{scancore}{$agent_name}{timeout} =~ /^\d+$/))
		{
			$timeout = $anvil->data->{scancore}{$agent_name}{timeout};
		}
		my $shell_call = $agent_path;
		$anvil->Log->variables({source => $THIS_FILE, line => __LINE__, level => $debug, list => { 'sys::log::level' => $anvil->data->{sys}{'log'}{level} }});
		if ($anvil->data->{sys}{'log'}{level})
		{
			$shell_call .= " ".$anvil->data->{sys}{'log'}{level};
		}
		$anvil->Log->variables({source => $THIS_FILE, line => __LINE__, level => $debug, list => { shell_call => $shell_call }});
		if ($anvil->data->{switches}{purge})
		{
			$shell_call .= " --purge";
		}
		$anvil->Log->variables({source => $THIS_FILE, line => __LINE__, level => $debug, list => { shell_call => $shell_call }});
		
		# Tell the user this agent is about to run...
# 		$anvil->Log->entry({source => $THIS_FILE, line => __LINE__, 'print' => 1, level => $debug, key => "log_0252", variables => {
# 			agent_name => $agent_name,
# 			timeout    => $timeout,
# 		}});
		$anvil->Log->entry({source => $THIS_FILE, line => __LINE__, 'print' => 1, level => $debug, key => "log_0701", variables => { agent_name => $agent_name }});
		### TODO: Timeout, when called / set here, was hanging virsh calls. Unknown why yet, but temp
		###       fix is to just not use timeouts for calls.
		#my ($output, $return_code) = $anvil->System->call({timeout => $timeout, shell_call => $shell_call});
		my ($output, $return_code) = $anvil->System->call({shell_call => $shell_call});
		$anvil->Log->variables({source => $THIS_FILE, line => __LINE__, level => $debug, list => { output => $output, return_code => $return_code }});
		foreach my $line (split/\n/, $output)
		{
			$anvil->Log->variables({source => $THIS_FILE, line => __LINE__, level => $debug, list => { line => $line }});
		}
		
		# If an agent takes a while to run, log it with higher verbosity
		my $runtime    = (time - $start_time);
		my $log_level  = $debug;
		my $string_key = "log_0557";
		if ($runtime > 15)
		{
			$log_level  = 1;
			$string_key = "log_0621";
		}
		if ($return_code eq "124")
		{
			# Timed out
			$log_level  = 1;
			$string_key = "message_0180";
		}
		$anvil->Log->variables({source => $THIS_FILE, line => __LINE__, level => $debug, list => { output => $output, runtime => $runtime }});
		$anvil->Log->entry({source => $THIS_FILE, line => __LINE__, 'print' => 1, level => $log_level, key => $string_key, variables => {
			agent_name  => $agent_name,
			runtime     => $runtime,
			return_code => $return_code,
			timeout     => $timeout,
		}});
		
		# If the return code is '124', timeout popped.
		if ($return_code eq "124")
		{
			### TODO: Check if this alert was set so it only goes out once.
			# Register an alert...
			$anvil->Alert->register({set_by => $THIS_FILE, alert_level => "notice", message => "message_0180,!!agent_name!".$agent_name."!!,!!timeout!".$timeout."!!"});
		}
	}
	
	return(0);
}


=head2 check_health

This returns the current health score against a machine. The higher the score, the worse the health of the machine is. Generally, this is used by nodes to compare their relative health and to decide when a preventative live migration is required.

A score of C<< 0 >> means that a node has no known health issues. If there is a problem, C<< !!error!! >> is returned.

Parameters;

=head3 host_uuid (Optional, default Get->host_uuid)

This is the host whose health is being checked.

=cut
sub check_health
{
	my $self      = shift;
	my $parameter = shift;
	my $anvil     = $self->parent;
	my $debug     = defined $parameter->{debug} ? $parameter->{debug} : 3;
	$anvil->Log->entry({source => $THIS_FILE, line => __LINE__, level => $debug, key => "log_0125", variables => { method => "ScanCore->check_health()" }});
	
	my $host_uuid = defined $parameter->{host_uuid} ? $parameter->{host_uuid} : "";
	$anvil->Log->variables({source => $THIS_FILE, line => __LINE__, level => $debug, list => { 
		host_uuid  => $host_uuid,
	}});
	
	if (not $host_uuid)
	{
		$host_uuid = $anvil->Get->host_uuid;
		$anvil->Log->variables({source => $THIS_FILE, line => __LINE__, level => $debug, list => { host_uuid  => $host_uuid }});
	}
	
	my $health_score = 0;
	my $query        = "
SELECT 
    health_agent_name, 
    health_source_name, 
    health_source_weight 
FROM 
    health 
WHERE 
    health_host_uuid = ".$anvil->Database->quote($host_uuid)."
;";
	$anvil->Log->variables({source => $THIS_FILE, line => __LINE__, level => $debug, list => { query => $query }});
	my $results = $anvil->Database->query({query => $query, source => $THIS_FILE, line => __LINE__});
	my $count   = @{$results};
	$anvil->Log->variables({source => $THIS_FILE, line => __LINE__, level => $debug, list => { 
		results => $results, 
		count   => $count, 
	}});
	
	foreach my $row (@{$results})
	{
		my $health_agent_name    = $row->[0];
		my $health_source_name   = $row->[1];
		my $health_source_weight = $row->[2];
		$anvil->Log->variables({source => $THIS_FILE, line => __LINE__, level => 2, list => { 
			's1:health_agent_name'    => $health_agent_name, 
			's2:health_source_name'   => $health_source_name, 
			's3:health_source_weight' => $health_source_weight, 
		}});
		
		if ($health_source_weight)
		{
			$health_score += $health_source_weight;
			$anvil->Log->variables({source => $THIS_FILE, line => __LINE__, level => 2, list => { health_score => $health_score }});
		}
	}
	
	return($health_score);
}


=head2 check_power

This method checks the health of the UPSes powering a node. 

The power health, the shortest "time on batteries", the highest charge percentage and etimated hold-up time are returned. 

Power health values;
* '!!error!!' - There was a missing input variable.
* 0 - No UPSes found for the host
* 1 - One or more UPSes found and at least one has input power from mains.
* 2 - One or more UPSes found, all are running on battery.

If the health is C<< 0 >>, all other values will also be C<< 0 >>.

If the health is C<< 1 >>, the "time on batteries" and "estimated hold up time" will be C<< 0 >> and the highest charge percentage will be set.

If the health is C<< 2 >>, the "time on batteries" will be the number of seconds since the last UPS to lose power was found to be running on batteries, The estimated hold up time of the strongest UPS is also returned in seconds.

If no UPSes were found, health of '0' is returned (unknown). If  If both/all UPSes are 

Parameters;

=head3 anvil_uuid (Optional, if 'host_uuid' is in an Anvil!)

This is the Anvil! UUID that the machine belongs to. This is required to find the manifest that shows which UPSes power the host.

=head3 anvil_name (Optional, if 'host_uuid' is in an Anvil!)

This is the Anvil! name that the machine is a member of. This is used for logging.

=head3 host_uuid (Optional, default Get->host_uuid)

This is the host's UUID that we're checking the UPSes powering it.

=cut
sub check_power
{
	my $self      = shift;
	my $parameter = shift;
	my $anvil     = $self->parent;
	my $debug     = defined $parameter->{debug} ? $parameter->{debug} : 3;
	$anvil->Log->entry({source => $THIS_FILE, line => __LINE__, level => $debug, key => "log_0125", variables => { method => "ScanCore->check_power()" }});
	
	my $anvil_uuid = defined $parameter->{anvil_uuid} ? $parameter->{anvil_uuid} : "";
	my $anvil_name = defined $parameter->{anvil_name} ? $parameter->{anvil_name} : "";
	my $host_uuid  = defined $parameter->{host_uuid}  ? $parameter->{host_uuid}  : "";
	$anvil->Log->variables({source => $THIS_FILE, line => __LINE__, level => $debug, list => { 
		anvil_uuid => $anvil_uuid,
		anvil_name => $anvil_name,
		host_uuid  => $host_uuid,
	}});
	
	# Try to divine missing data. If the 'host_uuid' wasn't passed, use the caller's host UUID.
	if (not $host_uuid)
	{
		$host_uuid = $anvil->Get->host_uuid();
		$anvil->Log->variables({source => $THIS_FILE, line => __LINE__, level => $debug, list => { host_uuid => $host_uuid }});
	}
	
	if (not $anvil_uuid)
	{
		# Can we read an Anvil! UUID for this host?
		$anvil_uuid = $anvil->Cluster->get_anvil_uuid({
			debug     => $debug, 
			host_uuid => $host_uuid, 
		});
		$anvil->Log->variables({source => $THIS_FILE, line => __LINE__, level => $debug, list => { anvil_uuid => $anvil_uuid }});
		if (not $anvil_uuid)
		{
			# Nope.
			$anvil->Log->entry({source => $THIS_FILE, line => __LINE__, level => 0, priority => "err", key => "log_0020", variables => { method => "ScanCore->check_power()", parameter => "anvil_uuid" }});
			return("!!error!!");
		}
	}
	
	if (not $anvil_name)
	{
		$anvil_name = $anvil->Cluster->get_anvil_name({debug => $debug, anvil_uuid => $anvil_uuid});
		$anvil->Log->variables({source => $THIS_FILE, line => __LINE__, level => $debug, list => { anvil_name => $anvil_name }});
	}
	
	my $host_name = $anvil->Database->get_host_from_uuid({debug => $debug, host_uuid => $host_uuid});
	$anvil->Log->variables({source => $THIS_FILE, line => __LINE__, level => $debug, list => { host_name => $host_name }});
	
	# We'll need the UPS data
	$anvil->Database->get_upses({debug => $debug});
	
	my $power_health               = 0;
	my $shortest_time_on_batteries = 99999;
	my $highest_charge_percentage  = 0;
	my $estimated_hold_up_time     = 0;
	
	my $query = "SELECT manifest_uuid FROM manifests WHERE manifest_name = ".$anvil->Database->quote($anvil_name).";";
	$anvil->Log->variables({source => $THIS_FILE, line => __LINE__, level => $debug, list => { query => $query }});
	my $results = $anvil->Database->query({query => $query, source => $THIS_FILE, line => __LINE__});
	my $count   = @{$results};
	$anvil->Log->variables({source => $THIS_FILE, line => __LINE__, level => $debug, list => { 
		results => $results, 
		count   => $count, 
	}});
	if (not $count)
	{
		# Nothing we can do.
		$anvil->Log->entry({source => $THIS_FILE, line => __LINE__, level => $debug, key => "log_0569", variables => { 
			anvil_name => $anvil_name, 
			host_name  => $host_name, 
		}});
		return($power_health, $shortest_time_on_batteries, $highest_charge_percentage, $estimated_hold_up_time)
	}
	
	my $manifest_uuid = $results->[0]->[0];
	$anvil->Log->variables({source => $THIS_FILE, line => __LINE__, level => $debug, list => { manifest_uuid => $manifest_uuid }});
	
	# Try to parse the manifest now.
	if (not exists $anvil->data->{manifests}{manifest_uuid}{$manifest_uuid})
	{
		my $problem = $anvil->Striker->load_manifest({
			debug         => $debug, 
			manifest_uuid => $manifest_uuid,
		});
		$anvil->Log->variables({source => $THIS_FILE, line => __LINE__, level => $debug, list => { problem => $problem }});
		
		if ($problem)
		{
			$anvil->Log->entry({source => $THIS_FILE, line => __LINE__, level => $debug, key => "log_0569", variables => { 
				manifest_uuid => $manifest_uuid, 
				anvil_name    => $anvil_name, 
				host_name     => $host_name, 
			}});
			return($power_health, $shortest_time_on_batteries, $highest_charge_percentage, $estimated_hold_up_time)
		}
	}
	
	# If we're here, we can now look for the PDUs powering this host.
	my $ups_count            = 0;
	my $ups_with_mains_found = 0;
	foreach my $machine_type (sort {$a cmp $b} keys %{$anvil->data->{manifests}{manifest_uuid}{$manifest_uuid}{parsed}{machine}})
	{
		my $machine_name = $anvil->data->{manifests}{manifest_uuid}{$manifest_uuid}{parsed}{machine}{$machine_type}{name};
		$anvil->Log->variables({source => $THIS_FILE, line => __LINE__, level => $debug, list => { 
			machine_type => $machine_type,
			machine_name => $machine_name, 
		}});
		next if $host_name !~ /$machine_name/;
		
		foreach my $ups_name (sort {$a cmp $b} keys %{$anvil->data->{manifests}{manifest_uuid}{$manifest_uuid}{parsed}{machine}{$machine_type}{ups}})
		{
			my $ups_uuid   = $anvil->data->{upses}{ups_name}{$ups_name}{ups_uuid};
			my $ups_used   = $anvil->data->{manifests}{manifest_uuid}{$manifest_uuid}{parsed}{machine}{$machine_type}{ups}{$ups_name}{used};
			my $power_uuid = $anvil->data->{upses}{ups_name}{$ups_name}{power_uuid};
			$anvil->Log->variables({source => $THIS_FILE, line => __LINE__, level => $debug, list => { 
				ups_name   => $ups_name,
				ups_uuid   => $ups_uuid, 
				power_uuid => $power_uuid, 
			}});
			
			if (($ups_used) && ($power_uuid))
			{
				### TODO: The power 'modified_time' is in unixtime. So we can see when the 
				###       UPS was last scanned. Later, we should think about how valid we 
				###       consider data over a certain age.
				# What state is the UPS in?
				   $ups_count++;
				my $power_on_battery        = $anvil->data->{power}{power_uuid}{$power_uuid}{power_on_battery};
				my $power_seconds_left      = $anvil->data->{power}{power_uuid}{$power_uuid}{power_seconds_left};
				my $power_charge_percentage = $anvil->data->{power}{power_uuid}{$power_uuid}{power_charge_percentage};
				my $modified_date_unix      = $anvil->data->{power}{power_uuid}{$power_uuid}{modified_date_unix};
				my $time_now                = time;
				my $last_updated            = $time_now - $modified_date_unix;
				$anvil->Log->variables({source => $THIS_FILE, line => __LINE__, level => $debug, list => { 
					ups_count               => $ups_count,
					power_on_battery        => $power_on_battery, 
					power_seconds_left      => $power_seconds_left." (".$anvil->Convert->time({'time' => $power_seconds_left, long => 1, translate => 1}).")", 
					power_charge_percentage => $power_charge_percentage."%", 
					modified_date_unix      => $modified_date_unix, 
					time_now                => $time_now, 
					last_updated            => $last_updated." (".$anvil->Convert->time({'time' => $last_updated, long => 1, translate => 1}).")", 
				}});
				
				if ($power_charge_percentage > $highest_charge_percentage)
				{
					$highest_charge_percentage = $power_charge_percentage;
					$anvil->Log->variables({source => $THIS_FILE, line => __LINE__, level => $debug, list => { highest_charge_percentage => $highest_charge_percentage }});
				}
				
				if ($power_on_battery)
				{
					# We're on battery, so see what the hold up time is.
					if (not $power_health)
					{
						# Set this to '2', if another UPS is on mains, it will change it to 1.
						$power_health = 2;
						$anvil->Log->variables({source => $THIS_FILE, line => __LINE__, level => $debug, list => { power_health => $power_health }});
					}
					if ($power_seconds_left > $estimated_hold_up_time)
					{
						$estimated_hold_up_time = $power_seconds_left;
						$anvil->Log->variables({source => $THIS_FILE, line => __LINE__, level => $debug, list => { estimated_hold_up_time => $estimated_hold_up_time }});
					}
					
					# How long has it been on batteries?
					my $query = "
SELECT 
    round(extract(epoch from modified_date)) 
FROM 
    history.power 
WHERE 
    power_uuid = ".$anvil->Database->quote($power_uuid)." 
AND 
    power_on_battery IS FALSE 
ORDER BY 
    modified_date DESC 
LIMIT 1
;";
					$anvil->Log->variables({source => $THIS_FILE, line => __LINE__, level => $debug, list => { query => $query }});
					my $results = $anvil->Database->query({query => $query, source => $THIS_FILE, line => __LINE__});
					my $count   = @{$results};
					$anvil->Log->variables({source => $THIS_FILE, line => __LINE__, level => $debug, list => { 
						results => $results, 
						count   => $count, 
					}});
					if (not $count)
					{
						# The only way this could happen is if we've never seen the UPS on mains...
						$shortest_time_on_batteries = 0;
						$anvil->Log->entry({source => $THIS_FILE, line => __LINE__, level => $debug, key => "log_0571", variables => { 
							power_uuid => $power_uuid, 
							host_name  => $host_name, 
						}});
					}
					else
					{
						my $last_on_batteries = $results->[0]->[0];
						my $time_on_batteries = (time - $last_on_batteries);
						$anvil->Log->variables({source => $THIS_FILE, line => __LINE__, level => $debug, list => { 
							last_on_batteries => $last_on_batteries." (".$anvil->Get->date_and_time({use_time => $last_on_batteries}).")", 
							time_on_batteries => $time_on_batteries." (".$anvil->Convert->time({'time' => $time_on_batteries, long => 1, translate => 1}).")",
						}});
						
						if ($time_on_batteries < $shortest_time_on_batteries)
						{
							$shortest_time_on_batteries = $time_on_batteries;
							$anvil->Log->variables({source => $THIS_FILE, line => __LINE__, level => $debug, list => { 
								shortest_time_on_batteries => $shortest_time_on_batteries." (".$anvil->Convert->time({'time' => $shortest_time_on_batteries, long => 1, translate => 1}).")",
							}});
						}
					}
				}
				else
				{
					# See how charged up this UPS is. 
					$power_health               = 1;
					$ups_with_mains_found       = 1;
					$shortest_time_on_batteries = 0;
					$anvil->Log->variables({source => $THIS_FILE, line => __LINE__, level => $debug, list => { 
						ups_with_mains_found       => $ups_with_mains_found,
						shortest_time_on_batteries => $shortest_time_on_batteries, 
					}});
				}
			}
		}
	}
	
	if (not $ups_count)
	{
		# No UPSes found.
		$shortest_time_on_batteries = 0;
		$anvil->Log->variables({source => $THIS_FILE, line => __LINE__, level => $debug, list => { shortest_time_on_batteries => $shortest_time_on_batteries }});
	}
	
	return($power_health, $shortest_time_on_batteries, $highest_charge_percentage, $estimated_hold_up_time);
}


=head2 check_temperature

This pulls in the list of temperatures for the given host and checks to see if they are healthy, in warning or critical. If the host is in a warning or critical state, the how long those states have been active for are also returned. If all is good, those return C<< 0 >>.

B<< Note >>: This method does NOT check the age of the temperature data. When checking the temperature state on another machine, the caller needs to decide if the data is fresh or stale.

Returned values are;

 1 = Temperature is OK
 2 = Temperature is not OK
 3 = Temperature is in a warning state; evaluate load shed
 4 = Temperature is critical; Shut down regardless of peer state

These values are determined this way;

* If all temperature sensors are nominal, '1' is returned.
* If any temperature sensors warning or critical, '2' is the minimum value returned.
* If the sum of all non-nominal temperature sensor weights are >= 5, then '3' is returned.
* If the sum of all critical temperatire sensors is >= 5, then '4' is returned.

B<< Note >>: Temperature sensors that are in the "high" state are summed separately from sensors in the "low" state. 

Parameters;

=head3 host_uuid (Optional, default Get->host_uuid)

This is the host whose temperature data is being collected. Usually this is the local machine, the peer in an assembled cluster, or a DR host when migrating out of an over-heating DC.

=cut
sub check_temperature
{
	my $self      = shift;
	my $parameter = shift;
	my $anvil     = $self->parent;
	my $debug     = defined $parameter->{debug} ? $parameter->{debug} : 3;
	$anvil->Log->entry({source => $THIS_FILE, line => __LINE__, level => $debug, key => "log_0125", variables => { method => "ScanCore->check_temperature()" }});
	
	my $host_uuid = defined $parameter->{host_uuid} ? $parameter->{host_uuid} : $anvil->Get->host_uuid;
	$anvil->Log->variables({source => $THIS_FILE, line => __LINE__, level => $debug, list => { 
		host_uuid => $host_uuid, 
	}});
	
	# This will get set to '2' or higher if the temperature is not OK.
	my $temperature_health = 1;
	my $warning_age        = 0;
	my $critical_age       = 0;
	
	# These will store the temperature scores
	$anvil->data->{temperature}{high}{warning}  = 0;
	$anvil->data->{temperature}{high}{critical} = 0;
	$anvil->data->{temperature}{low}{warning}   = 0;
	$anvil->data->{temperature}{low}{critical}  = 0;
	
	# Read in all of the temperature entries for this node 
	my $query = "
SELECT 
    temperature_agent_name, 
    temperature_sensor_name, 
    temperature_state, 
    temperature_is, 
    temperature_weight 
FROM 
    temperature 
WHERE 
    temperature_host_uuid = ".$anvil->Database->quote($host_uuid)."
;";
	$anvil->Log->variables({source => $THIS_FILE, line => __LINE__, level => $debug, list => { query => $query }});
	my $results = $anvil->Database->query({query => $query, source => $THIS_FILE, line => __LINE__});
	my $count   = @{$results};
	$anvil->Log->variables({source => $THIS_FILE, line => __LINE__, level => $debug, list => { 
		results => $results, 
		count   => $count, 
	}});
	
	foreach my $row (@{$results})
	{
		my $temperature_agent_name  = $row->[0];
		my $temperature_sensor_name = $row->[1];
		my $temperature_state       = $row->[2];
		my $temperature_is          = $row->[3];
		my $temperature_weight      = $row->[4];
		$anvil->Log->variables({source => $THIS_FILE, line => __LINE__, level => $debug, list => { 
			's1:temperature_agent_name'  => $temperature_agent_name, 
			's2:temperature_sensor_name' => $temperature_sensor_name, 
			's3:temperature_state'       => $temperature_state, 
			's4:temperature_is'          => $temperature_is, 
			's5:temperature_weight'      => $temperature_weight, 
		}});
		
		# If this is OK, we can ignore it
		next if $temperature_is eq "nominal";
		
		# If we're here, a temperature variable is out of spec. Determine how and add the scores.
		if ($temperature_health)
		{
			$temperature_health = 2;
			$anvil->Log->variables({source => $THIS_FILE, line => __LINE__, level => $debug, list => { temperature_health => $temperature_health }});
		}
		
		# Record the score
		if ($temperature_state eq "critical")
		{
			# Add the weight to the warning and the critical values.
			$anvil->data->{temperature}{$temperature_is}{warning}  += $temperature_weight ? $temperature_weight : 1;
			$anvil->data->{temperature}{$temperature_is}{critical} += $temperature_weight ? $temperature_weight : 1;
			$anvil->Log->variables({source => $THIS_FILE, line => __LINE__, level => $debug, list => { 
				"temperature::${temperature_is}::warning"  => $anvil->data->{temperature}{$temperature_is}{warning},
				"temperature::${temperature_is}::critical" => $anvil->data->{temperature}{$temperature_is}{critical},
			}});
		}
		elsif ($temperature_state eq "warning")
		{
			# Add the weight to the warning value
			$anvil->data->{temperature}{$temperature_is}{warning} += $temperature_weight ? $temperature_weight : 1;
			$anvil->Log->variables({source => $THIS_FILE, line => __LINE__, level => $debug, list => { 
				"temperature::${temperature_is}::warning" => $anvil->data->{temperature}{$temperature_is}{warning},
			}});
		}
	}
	
	# If we're not the host, and the temperatures look OK, see how often the target as shut off for 
	# thermal reasons.
	if (($host_uuid ne $anvil->Get->host_uuid) && ($temperature_health eq "1"))
	{
		# When a node has gone into emergency stop because of an over-temperature event, we want to 
		# give it time to cool down before we boot it back up.
		# 
		# Likewise, if we rebooted it and it went back down quickly, give it more time before 
		# starting it back up. We do this by reading in how many times the node went into thermal 
		# shutdown over the last six hours. The number of returned shut-downs will determine how long
		# I wait before booting the node back up.
		# 
		# The default schedule is:
		# Reboots | Wait until boot
		# --------+-----------------
		#  1      | 10m
		#  2      | 30m
		#  3      | 60m
		#  4      | 120m
		#  >4     | 6h
		# --------+-----------------
		# 
		# To determine the number or reboots, do the following query:
		my $last_shutdown = 0;
		my $query         = "
SELECT 
    round(extract(epoch from modified_date)) 
FROM 
    history.variables 
WHERE 
    variable_source_uuid  = ".$anvil->Database->quote($host_uuid)."
AND
    variable_source_table = 'hosts'
AND 
    variable_name         = 'system::stop_reason' 
AND 
    variable_value        = 'thermal'
AND 
    modified_date > (now() - interval '6h') 
ORDER BY 
    modified_date ASC
;";
		$anvil->Log->variables({source => $THIS_FILE, line => __LINE__, level => $debug, list => { query => $query }});
		my $results        = $anvil->Database->query({query => $query, source => $THIS_FILE, line => __LINE__});
		my $shutdown_count = @{$results};
		$anvil->Log->variables({source => $THIS_FILE, line => __LINE__, level => $debug, list => { 
			results        => $results, 
			shutdown_count => $shutdown_count, 
		}});
		foreach my $row (@{$results})
		{
			my $this_shutdown = $row->[0];
			$anvil->Log->variables({source => $THIS_FILE, line => __LINE__, level => $debug, list => { this_shutdown => $this_shutdown }});
			if ($this_shutdown > $last_shutdown)
			{
				$last_shutdown = $this_shutdown;
				$anvil->Log->variables({source => $THIS_FILE, line => __LINE__, level => $debug, list => { last_shutdown => $last_shutdown }});
			}
		}
		
		### TODO: Let this be set by 'variables' table
		# Set default delays, if not already set.
		if ((not exists $anvil->data->{scancore}{thermal_reboot_delay}{more}) or ($anvil->data->{scancore}{thermal_reboot_delay}{more} !~ /^\d+$/))
		{
			$anvil->data->{scancore}{thermal_reboot_delay}{more} = 21600;
			$anvil->Log->variables({source => $THIS_FILE, line => __LINE__, level => $debug, list => { 
				"scancore::thermal_reboot_delay::more" => $anvil->data->{scancore}{thermal_reboot_delay}{more},
			}});
		}
		if ((not exists $anvil->data->{scancore}{thermal_reboot_delay}{'4'}) or ($anvil->data->{scancore}{thermal_reboot_delay}{'4'} !~ /^\d+$/))
		{
			$anvil->data->{scancore}{thermal_reboot_delay}{'4'} = 7200;
			$anvil->Log->variables({source => $THIS_FILE, line => __LINE__, level => $debug, list => { 
				"scancore::thermal_reboot_delay::4" => $anvil->data->{scancore}{thermal_reboot_delay}{'4'},
			}});
		}
		if ((not exists $anvil->data->{scancore}{thermal_reboot_delay}{'3'}) or ($anvil->data->{scancore}{thermal_reboot_delay}{'3'} !~ /^\d+$/))
		{
			$anvil->data->{scancore}{thermal_reboot_delay}{'3'} = 3600;
			$anvil->Log->variables({source => $THIS_FILE, line => __LINE__, level => $debug, list => { 
				"scancore::thermal_reboot_delay::3" => $anvil->data->{scancore}{thermal_reboot_delay}{'3'},
			}});
		}
		if ((not exists $anvil->data->{scancore}{thermal_reboot_delay}{'2'}) or ($anvil->data->{scancore}{thermal_reboot_delay}{'2'} !~ /^\d+$/))
		{
			$anvil->data->{scancore}{thermal_reboot_delay}{'2'} = 1800;
			$anvil->Log->variables({source => $THIS_FILE, line => __LINE__, level => $debug, list => { 
				"scancore::thermal_reboot_delay::2" => $anvil->data->{scancore}{thermal_reboot_delay}{'2'},
			}});
		}
		if ((not exists $anvil->data->{scancore}{thermal_reboot_delay}{'1'}) or ($anvil->data->{scancore}{thermal_reboot_delay}{'1'} !~ /^\d+$/))
		{
			$anvil->data->{scancore}{thermal_reboot_delay}{'1'} = 600;
			$anvil->Log->variables({source => $THIS_FILE, line => __LINE__, level => $debug, list => { 
				"scancore::thermal_reboot_delay::1" => $anvil->data->{scancore}{thermal_reboot_delay}{'1'},
			}});
		}
		
		# Now that we know when the host last shut down, and how many times it shut down in the last 
		# 6 hours, How long should we wait until we mark the temperature as "ok"?
		my $delay = 0;
		if ($shutdown_count > 4)
		{
			# 6 hours
			$delay = $anvil->data->{scancore}{thermal_reboot_delay}{more};
			$anvil->Log->variables({source => $THIS_FILE, line => __LINE__, level => $debug, list => { delay => $delay }});
		}
		elsif ($shutdown_count == 4)
		{
			# 2 hours
			$delay = $anvil->data->{scancore}{thermal_reboot_delay}{'4'};
			$anvil->Log->variables({source => $THIS_FILE, line => __LINE__, level => $debug, list => { delay => $delay }});
		}
		elsif ($shutdown_count == 3)
		{
			# 1 hour
			$delay = $anvil->data->{scancore}{thermal_reboot_delay}{'3'};
			$anvil->Log->variables({source => $THIS_FILE, line => __LINE__, level => $debug, list => { delay => $delay }});
		}
		elsif ($shutdown_count == 2)
		{
			# 30 minutes
			$delay = $anvil->data->{scancore}{thermal_reboot_delay}{'2'};
			$anvil->Log->variables({source => $THIS_FILE, line => __LINE__, level => $debug, list => { delay => $delay }});
		}
		elsif ($shutdown_count == 1)
		{
			# 10 minutes
			$delay = $anvil->data->{scancore}{thermal_reboot_delay}{'1'};
			$anvil->Log->variables({source => $THIS_FILE, line => __LINE__, level => $debug, list => { delay => $delay }});
		}
		else
		{
			# No delay
			$delay = 0;
			$anvil->Log->variables({source => $THIS_FILE, line => __LINE__, level => $debug, list => { delay => $delay }});
		}
		
		# Now, see if the last reboot time is more than delay time ago.
		if ($delay)
		{
			my $now_time          = time;
			my $last_shutdown_was = ($now_time - $last_shutdown);
			my $wait_for          = $delay - $last_shutdown_was;
			$anvil->Log->variables({source => $THIS_FILE, line => __LINE__, level => $debug, list => { 
				now_time          => $now_time, 
				last_shutdown_was => $last_shutdown_was, 
				delay             => $delay, 
				wait_for          => $wait_for, 
			}});
			if ($last_shutdown_was < $delay)
			{
				# Wait longer.
				   $temperature_health = 2;
				my $say_wait_for        = $anvil->Convert->time({debug => $debug, 'time' => $wait_for});
				my $host_name           = $anvil->Database->get_host_from_uuid({debug => $debug});
				$anvil->Log->variables({source => $THIS_FILE, line => __LINE__, level => $debug, list => { 
					temperature_health => $temperature_health,
					say_wait_for        => $say_wait_for,
					host_name           => $host_name, 
				}});
				
				# Log that we're waiting because of the shutdown delay being in effect.
				$anvil->Log->entry({source => $THIS_FILE, line => __LINE__, level => $debug, key => "log_0619", variables => { 
					wait_for  => $say_wait_for,
					host_name => $host_name, 
					count     => $shutdown_count, 
				}});
			}
		}
	}
	
	# If the temperature is not safe, see if it's warning or critical.
	#  1 = Temperature is OK
	#  2 = Temperature is not OK
	#  3 = Temperature is in a warning state; evaluate load shed
	#  4 = Temperature is critical; Shut down regardless of peer state
	if ($temperature_health == 2)
	{
		# This doesn't fully separate high scores from low scores, but the chances of enough sensors 
		# being high while others are low at the same time isn't very realistic.
		if (($anvil->data->{temperature}{high}{critical} >= 5) or ($anvil->data->{temperature}{low}{critical} >= 5))
		{
			# We're critical
			$temperature_health = 4;
			$critical_age       = $anvil->Alert->check_condition_age({
				debug     => $debug,
				name      => "scancore::temperature-critical",
				host_uuid => $host_uuid,
			});
			$warning_age = $anvil->Alert->check_condition_age({
				debug     => $debug,
				name      => "scancore::temperature-warning",
				host_uuid => $host_uuid,
			});
			$anvil->Log->variables({source => $THIS_FILE, line => __LINE__, level => $debug, list => { 
				's1:temperature_health' => $temperature_health,
				's2:warning_age'        => $warning_age, 
				's3:critical_age'       => $critical_age, 
			}});
			
		}
		elsif (($anvil->data->{temperature}{high}{warning} >= 5) or ($anvil->data->{temperature}{low}{warning} >= 5))
		{
			# We're in a warning
			$temperature_health = 3;
			$warning_age        = $anvil->Alert->check_condition_age({
				debug     => $debug,
				name      => "scancore::temperature-warning",
				host_uuid => $host_uuid,
			});
			$anvil->Log->variables({source => $THIS_FILE, line => __LINE__, level => $debug, list => { 
				's1:temperature_health' => $temperature_health,
				's2:warning_age'        => $warning_age, 
				's3:critical_age'       => $critical_age, 
			}});
			$anvil->Log->variables({source => $THIS_FILE, line => __LINE__, level => $debug, list => { temperature_health => $temperature_health }});
			
			# Clear critical, in case it was set and we're returning to normal
			$anvil->Alert->check_condition_age({
				debug     => $debug,
				clear     => 1,
				name      => "scancore::temperature-critical",
				host_uuid => $host_uuid,
			});
		}
		else
		{
			# We're OK, make sure alerts are cleared.
			$anvil->Alert->check_condition_age({
				debug     => $debug,
				clear     => 1,
				name      => "scancore::temperature-critical",
				host_uuid => $host_uuid,
			});
			$anvil->Alert->check_condition_age({
				debug     => $debug,
				clear     => 1,
				name      => "scancore::temperature-warning",
				host_uuid => $host_uuid,
			});
		}
	}
	
	return($temperature_health, $warning_age, $critical_age);
}


=head2 check_temperature_direct

This calls a target's IPMI interface to check the temperature sensors that are available. The status is returns as;

 0 = Failed to read temperature sensors / IPMI unavailable
 1 = All available temperatures are nominal.
 2 = One of more sensors are in warning or critical.

Parameters;

=head3 host_uuid (Optional, default Get->host_uuid() )

This is the host's UUID to look at. 

=cut
sub check_temperature_direct
{
	my $self      = shift;
	my $parameter = shift;
	my $anvil     = $self->parent;
	my $debug     = defined $parameter->{debug} ? $parameter->{debug} : 3;
	$anvil->Log->entry({source => $THIS_FILE, line => __LINE__, level => $debug, key => "log_0125", variables => { method => "ScanCore->check_temperature_direct()" }});
	
	my $host_uuid = defined $parameter->{host_uuid} ? $parameter->{host_uuid} : $anvil->Get->host_uuid;
	$anvil->Log->variables({source => $THIS_FILE, line => __LINE__, level => $debug, list => { 
		host_uuid => $host_uuid, 
	}});
	
	#  * 0 - Failed to read temperature sensors / IPMI unavailable
	#  * 1 - All available temperatures are nominal
	#  * 2 - One of more sensors are in warning or critical.
	my $status = 0;
	if ((not defined $anvil->data->{machine}{host_uuid}{$host_uuid}{hosts}{host_ipmi}) or (not $anvil->data->{machine}{host_uuid}{$host_uuid}{hosts}{host_ipmi}))
	{
		$anvil->Database->get_hosts_info({debug => $debug});
	}
	my $host_ipmi = $anvil->data->{machine}{host_uuid}{$host_uuid}{hosts}{host_ipmi};
	my $host_name = $anvil->data->{machine}{host_uuid}{$host_uuid}{hosts}{host_name};
	$anvil->Log->variables({source => $THIS_FILE, line => __LINE__, level => $debug, list => { 
		host_ipmi => $host_ipmi,
		host_name => $host_name, 
	}});
	
	my ($ipmitool_command, $ipmi_password) = $anvil->Convert->fence_ipmilan_to_ipmitool({
		debug                 => 2,
		fence_ipmilan_command => $host_ipmi,
	});
	$anvil->Log->variables({source => $THIS_FILE, line => __LINE__, level => $debug, list => { 
		ipmitool_command => $ipmitool_command,
		ipmi_password    => $anvil->Log->is_secure($ipmi_password), 
	}});
	
	if ((not $ipmitool_command) or ($ipmitool_command eq "!!error!!"))
	{
		# No IPMI tool to call.
		$anvil->Log->entry({source => $THIS_FILE, line => __LINE__, level => 1, key => "log_0573", variables => { host_name => $host_name }});
		return($status);
	}
	
	$anvil->System->collect_ipmi_data({
		debug            => $debug, 
		host_name        => $host_name, 
		ipmitool_command => $ipmitool_command, 
		ipmi_password    => $ipmi_password, 
	});
	
	# Now look for thermal values.
	foreach my $sensor_name (sort {$a cmp $b} keys %{$anvil->data->{ipmi}{$host_name}{scan_ipmitool_sensor_name}})
	{
		my $current_value = $anvil->data->{ipmi}{$host_name}{scan_ipmitool_sensor_name}{$sensor_name}{scan_ipmitool_value_sensor_value};
		my $units         = $anvil->data->{ipmi}{$host_name}{scan_ipmitool_sensor_name}{$sensor_name}{scan_ipmitool_sensor_units};
		my $sensor_status = $anvil->data->{ipmi}{$host_name}{scan_ipmitool_sensor_name}{$sensor_name}{scan_ipmitool_sensor_status};
		$anvil->Log->variables({source => $THIS_FILE, line => __LINE__, level => $debug, list => { 
			current_value => $current_value, 
			sensor_name   => $sensor_name, 
			units         => $units, 
			sensor_status => $sensor_status, 
		}});
		
		# If this is a temperature, check to see if it is outside its nominal range and, if
		# so, record it into a hash for loading into ScanCore's 'temperature' table.
		if ($units eq "C")
		{
			if ($sensor_status eq "ok")
			{
				# We've found at least one temperature sensor. Set status to '1' if not previously set
				$status = 1 if not $status;
				$anvil->Log->variables({source => $THIS_FILE, line => __LINE__, level => $debug, list => { status => $status }});
			}
			else
			{
				# Sensor isn't OK yet.
				$status = 2 if not $status;
				$anvil->Log->variables({source => $THIS_FILE, line => __LINE__, level => $debug, list => { status => $status }});
			}
		}
	}
	
	$anvil->Log->variables({source => $THIS_FILE, line => __LINE__, level => $debug, list => { status => $status }});
	return($status);
}


=head2 count_servers

This returns the number of servers running on a given host, as reported by ScanCore (specifically, by counting the number of servers running on the host from the C<< servers >> table). It also counts the total amount of RAM in use by hosted servers. 

Lastly, if all servers have at least one record of a past migration, an estimated time to migrate is returned. If any given server has 5 more more historical migrations, only the last five are averaged. 

B<< Note >>: If any server has no historical migration value, then the migration estimate will return C<< -- >>.

B<< Note >>: This does not yet count servers that could be migrating to the target host.

 my ($server_count, $ram_in_use, $estimated_migation_time) = $anvil->ScanCore->count_servers({host_uuid => '4c4c4544-004b-3210-8053-c2c04f303333'});

Parameters;

=head3 host_uuid (Optional, default Get->host_uuid)

This is the host whose number of servers we're counting.

=cut
sub count_servers
{
	my $self      = shift;
	my $parameter = shift;
	my $anvil     = $self->parent;
	my $debug     = defined $parameter->{debug} ? $parameter->{debug} : 3;
	$anvil->Log->entry({source => $THIS_FILE, line => __LINE__, level => $debug, key => "log_0125", variables => { method => "ScanCore->count_servers()" }});
	
	my $host_uuid = defined $parameter->{host_uuid} ? $parameter->{host_uuid} : $anvil->Get->host_uuid;
	$anvil->Log->variables({source => $THIS_FILE, line => __LINE__, level => $debug, list => { 
		host_uuid  => $host_uuid,
	}});

	### TODO: Once we are tracking CPU load, Active RAM in use and migration network bandwitdh, calculate
	###       a better predicted time.
	my $servers            = 0;
	my $ram_used           = 0;
	my $migration_estimate = 0;
	my $use_migration_time = 1;
	my $query    = "
SELECT 
    server_uuid, 
    server_name, 
    server_state, 
    server_ram_in_use 
FROM 
    servers  
WHERE 
    server_host_uuid = ".$anvil->Database->quote($host_uuid)."
;";
	$anvil->Log->variables({source => $THIS_FILE, line => __LINE__, level => $debug, list => { query => $query }});
	my $results = $anvil->Database->query({query => $query, source => $THIS_FILE, line => __LINE__});
	my $count   = @{$results};
	$anvil->Log->variables({source => $THIS_FILE, line => __LINE__, level => $debug, list => { 
		results => $results, 
		count   => $count, 
	}});
	
	foreach my $row (@{$results})
	{
		my $server_uuid       = $row->[0];
		my $server_name       = $row->[1];
		my $server_state      = $row->[2];
		my $server_ram_in_use = $row->[3];
		$anvil->Log->variables({source => $THIS_FILE, line => __LINE__, level => $debug, list => { 
			's1:server_uuid'       => $server_uuid, 
			's2:server_name'       => $server_name, 
			's3:server_state '     => $server_state, 
			's4:server_ram_in_use' => $anvil->Convert->add_commas({number => $server_ram_in_use})." (".$anvil->Convert->bytes_to_human_readable({'bytes' => $server_ram_in_use}).")", 
		}});
		
		if ($server_state ne "shut off")
		{
			$servers++;
			$ram_used += $server_ram_in_use; 
			$anvil->Log->variables({source => $THIS_FILE, line => __LINE__, level => $debug, list => { 
				servers  => $servers,
				ram_used => $anvil->Convert->add_commas({number => $ram_used})." (".$anvil->Convert->bytes_to_human_readable({'bytes' => $ram_used}).")",
			}});
			
			# Average the last five migrations, if we've seen five migrations. 
			my $query = "
SELECT 
    variable_value 
FROM 
    history.variables 
WHERE 
    variable_name         = 'server::migration_duration'
AND 
    variable_source_uuid  = ".$anvil->Database->quote($server_uuid)." 
AND 
    variable_source_table = 'servers' 
LIMIT 5
;";
			$anvil->Log->entry({source => $THIS_FILE, line => __LINE__, level => $debug, key => "log_0124", variables => { query => $query }});
			my $results    = $anvil->Database->query({query => $query, source => $THIS_FILE, line => __LINE__});
			my $migrations = @{$results};
			$anvil->Log->variables({source => $THIS_FILE, line => __LINE__, level => $debug, list => { 
				results    => $results, 
				migrations => $migrations,
			}});
			if (not $migrations)
			{
				# We can't use migration time
				$use_migration_time = 0;
				$anvil->Log->variables({source => $THIS_FILE, line => __LINE__, level => $debug, list => { use_migration_time => $use_migration_time }});
			}
			else
			{
				my $all_time = 0;
				foreach my $row (@{$results})
				{
					my $this_migration_time = $row->[0];
					   $all_time            += $this_migration_time;
					$anvil->Log->variables({source => $THIS_FILE, line => __LINE__, level => $debug, list => { 
						this_migration_time => $this_migration_time, 
						all_time            => $all_time,
					}});
				}
				my $average_migration_time =  $anvil->Convert->round({number => ($all_time / $migrations)});
				   $migration_estimate     += $average_migration_time;
				$anvil->Log->variables({source => $THIS_FILE, line => __LINE__, level => $debug, list => { 
					average_migration_time => $average_migration_time." (".$anvil->Convert->time({'time' => $average_migration_time}).")",
					migration_estimate     => $migration_estimate." (".$anvil->Convert->time({'time' => $migration_estimate}).")",
				}});
			}
		}
	}
	
	if (not $use_migration_time)
	{
		# Wipe out our migration time, one or more servers have no history.
		$migration_estimate = "--";
		$anvil->Log->variables({source => $THIS_FILE, line => __LINE__, level => $debug, list => { migration_estimate => $migration_estimate }});
	}
	
	return($servers, $ram_used, $migration_estimate);
}


=head2 post_scan_analysis

This method contains the logic for the ScanCore "decision engine". The logic applied depends on the host type.

This method takes no parameters.

=cut
sub post_scan_analysis
{
	my $self      = shift;
	my $parameter = shift;
	my $anvil     = $self->parent;
	my $debug     = defined $parameter->{debug} ? $parameter->{debug} : 3;
	$anvil->Log->entry({source => $THIS_FILE, line => __LINE__, level => $debug, key => "log_0125", variables => { method => "ScanCore->post_scan_analysis()" }});
	
	my $host_type = $anvil->Get->host_type;
	$anvil->Log->variables({source => $THIS_FILE, line => __LINE__, level => $debug, list => { host_type => $host_type }});
	if ($host_type eq "striker")
	{
		$anvil->ScanCore->post_scan_analysis_striker({debug => $debug})
	}
	elsif ($host_type eq "node")
	{
		$anvil->ScanCore->post_scan_analysis_node({debug => $debug})
	}
	elsif ($host_type eq "dr")
	{
		$anvil->ScanCore->post_scan_analysis_dr({debug => $debug})
	}
	
	return(0);
}


=head2 post_scan_analysis_dr

This runs through ScanCore post-scan analysis on DR hosts.

This method takes no parameters;

=cut
sub post_scan_analysis_dr
{
	my $self      = shift;
	my $parameter = shift;
	my $anvil     = $self->parent;
	my $debug     = defined $parameter->{debug} ? $parameter->{debug} : 3;
	$anvil->Log->entry({source => $THIS_FILE, line => __LINE__, level => $debug, key => "log_0125", variables => { method => "ScanCore->post_scan_analysis_dr()" }});
	
	
	
	return(0);
}


=head2 post_scan_analysis_node

This runs through ScanCore post-scan analysis on Anvil! nodes.

Logic flow;

 * We're not in the cluster
   - If we're in maintenance mode, do nothing.
   - If we're not in maintenance mode, and thermal is warning or power is out to our UPSes for 2+ minutes, shut down.
 * Peer not available
   - Thermal is critical, gracefully shut down.
  - Power is strongest UPS below ten minutes and time on batteries is over 2 minutes, graceful shut down
  * Peer available
   - If one node is healthier than the other;
     - If we're sicker, do nothing until we have no servers
     - If we're healthier, after two minutes, pull
   - If health is equal;
     - Both nodes have servers;
       - Determine if one node is SyncSource, if so, it lives.
       - Else decide who can be evacuated fastest, in case load shed needed.
       - Both nodes on batteries or in warning temp for more than 2 minutes; 
         - If we're the designated survivor, pull servers.
         - If we're the sacrifice, wait for the servers to be taken off of us, then shut down.
     - Peer has servers, we don't
       - If thermal warning or both/all UPSes on batter for two minutes+, shut down 
     - We have servers, peer doesn't.
       - Keep running

This method takes no parameters;

=cut
sub post_scan_analysis_node
{
	my $self      = shift;
	my $parameter = shift;
	my $anvil     = $self->parent;
	my $debug     = defined $parameter->{debug} ? $parameter->{debug} : 3;
	$anvil->Log->entry({source => $THIS_FILE, line => __LINE__, level => $debug, key => "log_0125", variables => { method => "ScanCore->post_scan_analysis_node()" }});
	
	my $host_name       = $anvil->Get->host_name;
	my $short_host_name = $anvil->Get->short_host_name;
	$anvil->Log->variables({source => $THIS_FILE, line => __LINE__, level => $debug, list => { 
		host_name       => $host_name,
		short_host_name => $short_host_name, 
	}});
	
	# If we're in maintenance mode, do nothing.
	my $maintenance_mode = $anvil->System->maintenance_mode({debug => $debug});
	$anvil->Log->variables({source => $THIS_FILE, line => __LINE__, level => $debug, list => { maintenance_mode => $maintenance_mode }});
	if ($maintenance_mode)
	{
		# Do nothing
		return(0);
	}
	
	# Is scancore action logging disabled?
	my $action_log_disabled = $anvil->data->{scancore}{disable}{action_logging};
	$anvil->Log->variables({source => $THIS_FILE, line => __LINE__, level => $debug, list => { 'disable::action_logging' => $action_log_disabled }});
	
	# What is our peer's host UUID?
	$anvil->Cluster->get_peers({debug => $debug});
	my $peer_is        = $anvil->data->{sys}{anvil}{peer_is};
	my $peer_host_name = $anvil->data->{sys}{anvil}{$peer_is}{host_name};
	my $peer_host_uuid = $anvil->data->{sys}{anvil}{$peer_is}{host_uuid};
	$anvil->Log->variables({source => $THIS_FILE, line => __LINE__, level => $debug, list => { 
		's1:peer_is'        => $peer_is,
		's2:peer_host_name' => $peer_host_name, 
		's3:peer_host_uuid' => $peer_host_uuid, 
	}});

	# What is our name and name of our peer?
	my $node_name =  $anvil->data->{sys}{anvil}{i_am};
	my $peer_node_name = $peer_is;
	$anvil->Log->variables({source => $THIS_FILE, line => __LINE__, level => $debug, list => { 
		node_name      => $node_name,
		peer_node_name => $peer_node_name
	}});
	
	### The higher this number, the sicker a node is.
	# Get health data
	my $local_health = $anvil->ScanCore->check_health({debug => $debug});
	my $peer_health  = $anvil->ScanCore->check_health({
		debug     => $debug, 
		host_uuid => $peer_host_uuid, 
	});
	$anvil->Log->variables({source => $THIS_FILE, line => __LINE__, level => 2, list => { 
		local_health => $local_health,
		peer_health  => $peer_health, 
	}});
	
	### TODO: Let a use set a flag on a single VM where, if set, it's host always is the one that stays 
	###       up in a load-shed condition.
	# The power health, the shortest "time on batteries", the highest charge percentage and etimated hold-up time are returned. 
	#
	# Power health values;
	#  0 = No UPSes found for the host
	#  1 = One or more UPSes found and at least one has input power from mains.
	#  2 = One or more UPSes found, all are running on battery.
	# 
	# If the health is '0', all other values will also be '0'.
	# If the health is '1', the "time on batteries" and "estimated hold up time" will be '0' and the highest charge percentage will be set.
	# If the health is '2', the "time on batteries" will be the number of seconds since the last UPS to lose power was found to be running on batteries, The estimated hold up time of the strongest UPS is also returned in seconds.
	# If no UPSes were found, health of '0' is returned (unknown). If  If both/all UPSes are 
	my ($local_power_health, $local_shortest_time_on_batteries, $local_highest_charge_percentage, $local_estimated_hold_up_time) = $anvil->ScanCore->check_power({debug => $debug});
	$anvil->Log->variables({source => $THIS_FILE, line => __LINE__, level => $debug, list => { 
		's1:local_power_health'               => $local_power_health,
		's2:local_shortest_time_on_batteries' => $local_shortest_time_on_batteries, 
		's3:local_highest_charge_percentage'  => $local_highest_charge_percentage, 
		's4:local_estimated_hold_up_time'     => $local_estimated_hold_up_time, 
	}});
	my ($peer_power_health, $peer_shortest_time_on_batteries, $peer_highest_charge_percentage, $peer_estimated_hold_up_time) = $anvil->ScanCore->check_power({
		debug     => $debug,
		host_uuid => $peer_host_uuid, 
	});
	$anvil->Log->variables({source => $THIS_FILE, line => __LINE__, level => $debug, list => { 
		's1:peer_power_health'               => $peer_power_health,
		's2:peer_shortest_time_on_batteries' => $peer_shortest_time_on_batteries, 
		's3:peer_highest_charge_percentage'  => $peer_highest_charge_percentage, 
		's4:peer_estimated_hold_up_time'     => $peer_estimated_hold_up_time, 
	}});
	
	# Check the temperature status.
	# 1 = Temperature is OK
	# 2 = Temperature is not OK (at least one sensor is anomolous)
	# 3 = Temperature is in a warning state; evaluate load shed
	# 4 = Temperature is critical; Shut down regardless of peer state
	my ($local_temperature_health, $local_warning_age, $local_critical_age) = $anvil->ScanCore->check_temperature({debug => $debug});
	my ($peer_temperature_health, $peer_warning_age, $peer_critical_age)    = $anvil->ScanCore->check_temperature({
		debug     => $debug,
		host_uuid => $peer_host_uuid, 
	});
	$anvil->Log->variables({source => $THIS_FILE, line => __LINE__, level => $debug, list => { 
		's1:local_temperature_health' => $local_temperature_health, 
		's2:local_warning_age'        => $local_warning_age, 
		's3:local_critical_age'       => $local_critical_age, 
		's4:peer_temperature_health'  => $peer_temperature_health,
		's5:peer_warning_age'         => $peer_warning_age, 
		's6:peer_critical_age'        => $peer_critical_age, 
	}});
	
	my $pull_servers = 0;	# Set if we should take servers from our peer.
	my $load_shed    = "";	# Set to 'power' or 'thermal' it one of the nodes should go down, but we don't care which yet.
	my $critical     = 0;	# Set if we have to shut down, even with servers.
	my $power_off    = "";	# Set to 'power' or 'thermal' if we need to shut down. If not critical, will ignore if we have servers.

	# If we're still here, at least one issue exists. Any kind of load-shed or preventative live 
	# migration decision now depends on our peer's state. So see if we're both in the cluster or not.
	my $problem = $anvil->Cluster->parse_cib({debug => $debug});
	$anvil->Log->variables({source => $THIS_FILE, line => __LINE__, level => $debug, list => { problem => $problem }});
	if (not $problem)
	{
		$anvil->Log->variables({source => $THIS_FILE, line => __LINE__, level => $debug, list => { 
			"cib::parsed::local::ready" => $anvil->data->{cib}{parsed}{'local'}{ready},
			"cib::parsed::peer::ready"  => $anvil->data->{cib}{parsed}{peer}{ready},
		}});
	}
	
	if (($problem) or (not $anvil->data->{cib}{parsed}{'local'}{ready}))
	{
		# We're not in the cluster. Are any servers running here? If so, wtf and do nothing.
		my $host_name = $anvil->Get->host_name;
		my $skip      = 0;
		$anvil->Server->find({debug => $debug});
		foreach my $server_name (sort {$a cmp $b} keys %{$anvil->data->{server}{location}})
		{
			my $status = $anvil->data->{server}{location}{$server_name}{status};
			$anvil->Log->variables({source => $THIS_FILE, line => __LINE__, level => $debug, list => { 
				's1:server_name' => $server_name,
				's2:status'      => $status,
			}});
			if ($status ne "shut off")
			{
				# A server is running here even though we're out of the cluster, so do nothing.
				$skip = 1;
				$anvil->Log->entry({source => $THIS_FILE, line => __LINE__, level => 1, key => "warning_0086", variables => {
					server_name => $server_name,
					status      => $status,
				}});
			}
		}
		if ($skip)
		{
			return(0);
		}
		
		### if we're still here, evaluate shutting down.
		# Power?
		if ($local_power_health eq "2")
		{
			my $variables = {
				time_on_batteries => $local_shortest_time_on_batteries, 
			};
			if ($local_shortest_time_on_batteries > 120)
			{
				# Register an alert, set our stop-reason, and power off.
				$anvil->Log->entry({source => $THIS_FILE, line => __LINE__, level => 0, key => "warning_0082", variables => $variables});
				$anvil->Alert->register({alert_level => "warning", message => "warning_0082", set_by => "ScanCore", variables => $variables});
				$anvil->Email->send_alerts();
				
				if (!$action_log_disabled) {
					$anvil->Actions->insert_action_node_down({
						debug     => $debug,
						node_name => $node_name,
					});
				}

				# Shutdown using 'anvil-safe-stop' and set the reason to 'power'
				my $shell_call = $anvil->data->{path}{exe}{'anvil-safe-stop'}." --stop-reason power --power-off".$anvil->Log->switches;
				$anvil->Log->entry({source => $THIS_FILE, line => __LINE__, 'print' => 1, level => 1, key => "log_0011", variables => { shell_call => $shell_call }});
				$anvil->System->call({shell_call => $shell_call});
				
				# We should never live to this point, but just in case...
				return(1);
			}
			else
			{
				# Log that we're on batteries but aren't ready to shut down yet.
				$anvil->Log->entry({source => $THIS_FILE, line => __LINE__, level => 0, key => "warning_0089", variables => $variables});
			}
		}
		
		# Thermal?
		if ($local_temperature_health >= 3)
		{
			# How long has this been the case?
			my $age = $anvil->Alert->check_condition_age({
				debug     => $debug,
				name      => "scancore::temperature-warning",
				host_uuid => $anvil->Get->host_uuid,
			});
			$anvil->Log->variables({source => $THIS_FILE, line => __LINE__, level => $debug, list => { age => $age }});
			
			if ($age > 120)
			{
				# Register an alert, and power off.
				$anvil->Log->entry({source => $THIS_FILE, line => __LINE__, level => 0, key => "warning_0083"});
				$anvil->Alert->register({alert_level => "warning", message => "warning_0083", set_by => "ScanCore"});
				$anvil->Email->send_alerts();
				
				if (!$action_log_disabled) {
					$anvil->Actions->insert_action_node_down({
						debug     => $debug,
						node_name => $node_name,
					});
				}

				# Shutdown using 'anvil-safe-stop' and set the reason to 'thermal'
				my $shell_call = $anvil->data->{path}{exe}{'anvil-safe-stop'}." --stop-reason thermal --power-off".$anvil->Log->switches;
				$anvil->Log->entry({source => $THIS_FILE, line => __LINE__, 'print' => 1, level => 1, key => "log_0011", variables => { shell_call => $shell_call }});
				$anvil->System->call({shell_call => $shell_call});
				
				# We should never live to this point, but just in case...
				return(1);
			}
			else
			{
				# Log that we're anomolous, but haven't been for long enough to shut down yet.
				$anvil->Log->entry({source => $THIS_FILE, line => __LINE__, level => 0, key => "warning_0090", variables => { age => $age }});
			}
		}
	}
	else
	{
		# We're in the cluster. Is our peer?
		if (not $anvil->data->{cib}{parsed}{peer}{ready})
		{
			### TODO: If we're into warning, turn off any servers marked as non-critical now.
			# We're alone. If we're critical, shut down the servers.
			if ($local_temperature_health eq "4")
			{
				# We're going critical, shut down.
				$anvil->Log->entry({source => $THIS_FILE, line => __LINE__, level => 1, key => "warning_0087"});
				$anvil->Alert->register({alert_level => "notice", message => "warning_0087", set_by => "ScanCore"});
				$anvil->Email->send_alerts();

				if (!$action_log_disabled) {
					$anvil->Actions->insert_action_node_down({
						debug     => $debug,
						node_name => $node_name,
					});
				}
				
				my $shell_call = $anvil->data->{path}{exe}{'anvil-safe-stop'}." --stop-reason thermal --power-off".$anvil->Log->switches;
				$anvil->Log->entry({source => $THIS_FILE, line => __LINE__, 'print' => 1, level => 1, key => "log_0011", variables => { shell_call => $shell_call }});
				$anvil->System->call({shell_call => $shell_call});
				
				# We should not get to this point, but just in case...
				return(1);
			}
			elsif (($local_power_health eq "2") && ($local_shortest_time_on_batteries > 120) && ($local_estimated_hold_up_time < 600))
			{
				# We're running on batteries, have been so for 2+ minutes, and we have less 
				# than ten minutes of power left. Shut down.
				$anvil->Log->entry({source => $THIS_FILE, line => __LINE__, level => 1, key => "warning_0088"});
				$anvil->Alert->register({alert_level => "notice", message => "warning_0088", set_by => "ScanCore"});
				$anvil->Email->send_alerts();

				if (!$action_log_disabled) {
					$anvil->Actions->insert_action_node_down({
						debug     => $debug,
						node_name => $node_name,
					});
				}
				
				my $shell_call = $anvil->data->{path}{exe}{'anvil-safe-stop'}." --stop-reason power --power-off".$anvil->Log->switches;
				$anvil->Log->entry({source => $THIS_FILE, line => __LINE__, 'print' => 1, level => 1, key => "log_0011", variables => { shell_call => $shell_call }});
				$anvil->System->call({shell_call => $shell_call});
				
				# We should not get to this point, but just in case...
				return(1);
			}
			else
			{
				# Nothing to do
				return(0);
			}
		}
		else
		{
			### Our peer is up as well! This is where we have the most flexibility in decision 
			### making.
			# Are there any migrations in progress? If so, do nothing for now.
			my $active_migrations = $anvil->Server->active_migrations({debug => $debug});
			$anvil->Log->variables({source => $THIS_FILE, line => __LINE__, level => $debug, list => { active_migrations => $active_migrations }});
			if ($active_migrations)
			{
				# We don't do anything while active migrations are under way.
				$anvil->Log->entry({source => $THIS_FILE, line => __LINE__, level => 1, key => "message_0237"});
				return(0);
			}
			
			# Check to see which node can be evacuated fastest.
			my ($local_server_count, $local_ram_use, $estimated_migrate_off_time) = $anvil->ScanCore->count_servers({debug => $debug});
			my ($peer_server_count, $peer_ram_use, $estimate_migration_pull_time) = $anvil->ScanCore->count_servers({
				debug     => $debug, 
				host_uuid => $anvil->data->{cib}{parsed}{peer}{host_uuid},
			});
			$anvil->Log->variables({source => $THIS_FILE, line => __LINE__, level => $debug, list => { 
				's1:local_server_count'           => $local_server_count,
				's2:local_ram_use'                => $anvil->Convert->add_commas({number => $local_ram_use})." (".$anvil->Convert->bytes_to_human_readable({'bytes' => $local_ram_use}).")",
				's3:estimated_migrate_off_time'   => $anvil->Convert->add_commas({number => $estimated_migrate_off_time})." (".$anvil->Convert->time({'time' => $estimated_migrate_off_time}).")", 
				's4:peer_server_count'            => $peer_server_count, 
				's5:peer_ram_use'                 => $anvil->Convert->add_commas({number => $peer_ram_use})." (".$anvil->Convert->bytes_to_human_readable({'bytes' => $peer_ram_use}).")",
				's6:estimate_migration_pull_time' => $anvil->Convert->add_commas({number => $estimate_migration_pull_time})." (".$anvil->Convert->time({'time' => $estimate_migration_pull_time}).")", 
			}});
			
			# If we're sync source, we won't shut down, period
			my $am_syncsource = $anvil->DRBD->check_if_syncsource({debug => $debug});
			my $am_synctarget = $anvil->DRBD->check_if_synctarget({debug => $debug});
			$anvil->Log->variables({source => $THIS_FILE, line => __LINE__, level => $debug, list => { 
				am_syncsource => $am_syncsource,
				am_synctarget => $am_synctarget,
			}});
			
			# If we're SyncSource, we can't withdraw, but we can pull servers.
			if ($am_syncsource)
			{
				# Log that we won't shutdown
				$anvil->Log->entry({source => $THIS_FILE, line => __LINE__, level => 1, key => "warning_0105"});
			}
			
			# Lets check power.
			if (($local_power_health eq "2") && ($peer_power_health eq "2"))
			{
				# We're both on batteries, load shed?
				if (($local_shortest_time_on_batteries >= 120) && ($peer_shortest_time_on_batteries >= 120))
				{
					# Are we withing 600 seconds from losing power?
					if (($local_estimated_hold_up_time < 600) && (not $am_syncsource))
					{
						# We need to shut down, regardless of if we have servers.
						$anvil->Log->entry({source => $THIS_FILE, line => __LINE__, level => 0, key => "warning_0091"});
						$anvil->Alert->register({alert_level => "notice", message => "warning_0091", set_by => "ScanCore"});
						$anvil->Email->send_alerts();

						if (!$action_log_disabled) {
							$anvil->Actions->insert_action_node_down({
								debug     => $debug,
								node_name => $node_name,
							});
						}
						
						# Shutdown using 'anvil-safe-stop' and set the reason to 'power_off'
						my $shell_call = $anvil->data->{path}{exe}{'anvil-safe-stop'}." --stop-reason ".$power_off." --power-off".$anvil->Log->switches;
						$anvil->Log->entry({source => $THIS_FILE, line => __LINE__, 'print' => 1, level => 1, key => "log_0011", variables => { shell_call => $shell_call }});
						$anvil->System->call({shell_call => $shell_call});
						
						# We should never live to this point, but just in case...
						return(1);
					}
					else
					{
						# Time to load shed. If we're pulling, do so. If we're not, check to
						# see if our servers are gone yet. If they are, shut down. If not, 
						# return (we'll check each scan until either our servers are gone or
						# the power is back). We'll figure out which we are later.
						$load_shed = "power";
						$anvil->Log->variables({source => $THIS_FILE, line => __LINE__, level => $debug, list => { load_shed => $load_shed }});
						
						$anvil->Log->entry({source => $THIS_FILE, line => __LINE__, level => 0, key => "warning_0092"});
						$anvil->Alert->register({alert_level => "notice", message => "warning_0092", set_by => "ScanCore"});
					}
				}
				else
				{
					# Not time yet
					$anvil->Log->entry({source => $THIS_FILE, line => __LINE__, level => 1, key => "warning_0093"});
				}
			}
			elsif ($peer_power_health eq "2")
			{
				# We're not on batteries, but our peer is. If it's been two minutes, pull the servers.
				my $variables = {
					host_name => $peer_host_name,
				};
				if ($peer_shortest_time_on_batteries >= 120)
				{
					# Pull 'em
					$anvil->Log->entry({source => $THIS_FILE, line => __LINE__, level => 0, key => "warning_0094", variables => $variables});
					$anvil->Alert->register({alert_level => "notice", message => "warning_0094", set_by => "ScanCore", variables => $variables});
					$anvil->Email->send_alerts();

					if (!$action_log_disabled) {
						$anvil->Actions->insert_action_node_assume({
							debug          => $debug,
							node_name      => $node_name,
							peer_node_name => $peer_node_name,
						});
					}
					
					# Pull the server.
					my $shell_call = $anvil->data->{path}{exe}{'anvil-migrate-server'}." --target local --server all".$anvil->Log->switches;
					$anvil->Log->entry({source => $THIS_FILE, line => __LINE__, 'print' => 1, level => 1, key => "log_0011", variables => { shell_call => $shell_call }});
					$anvil->System->call({shell_call => $shell_call});
					
					# Alert that we're done.
					$anvil->Log->entry({source => $THIS_FILE, line => __LINE__, level => 0, key => "message_0238"});
					$anvil->Alert->register({alert_level => "notice", message => "message_0238", set_by => "ScanCore"});
					$anvil->Email->send_alerts();
					
					return(0);
				}
				else
				{
					# Not time yet
					$anvil->Log->entry({source => $THIS_FILE, line => __LINE__, 'print' => 1, level => 1, key => "warning_0095", variables => $variables});
				}
			}
			elsif ($local_power_health eq "2")
			{
				# We're on batteries, but our peer isn't. If this has been the case for two 
				# minutes, and we have no servers, shut down.
				if ($local_shortest_time_on_batteries >= 120)
				{
					# Do we have any servers?
					if ((not $local_server_count) && (not $am_syncsource))
					{
						# Shut down.
						$anvil->Log->entry({source => $THIS_FILE, line => __LINE__, level => 0, key => "warning_0097"});
						$anvil->Alert->register({alert_level => "notice", message => "warning_0097", set_by => "ScanCore"});
						$anvil->Email->send_alerts();

						if (!$action_log_disabled) {
							$anvil->Actions->insert_action_node_down({
								debug     => $debug,
								node_name => $node_name,
							});
						}
						
						my $shell_call = $anvil->data->{path}{exe}{'anvil-safe-stop'}." --stop-reason power --power-off".$anvil->Log->switches;
						$anvil->Log->entry({source => $THIS_FILE, line => __LINE__, 'print' => 1, level => 1, key => "log_0011", variables => { shell_call => $shell_call }});
						$anvil->System->call({shell_call => $shell_call});
						
						# We should not get to this point, but just in case...
						return(1);
					}
					# Is the strongest UPS under 10 minutes hold up left?
					elsif (($local_estimated_hold_up_time < 600) && (not $am_syncsource))
					{
						# We're critical. Shut down whether we have servers or not.
						$anvil->Log->entry({source => $THIS_FILE, line => __LINE__, level => 0, key => "warning_0096"});
						$anvil->Alert->register({alert_level => "notice", message => "warning_0096", set_by => "ScanCore"});
						$anvil->Email->send_alerts();

						if (!$action_log_disabled) {
							$anvil->Actions->insert_action_node_down({
								debug     => $debug,
								node_name => $node_name,
							});
						}
						
						my $shell_call = $anvil->data->{path}{exe}{'anvil-safe-stop'}." --stop-reason power --power-off".$anvil->Log->switches;
						$anvil->Log->entry({source => $THIS_FILE, line => __LINE__, 'print' => 1, level => 1, key => "log_0011", variables => { shell_call => $shell_call }});
						$anvil->System->call({shell_call => $shell_call});
						
						# We should not get to this point, but just in case...
						return(1);
					}
				}
				else
				{
					# Not time yet.
					$anvil->Log->entry({source => $THIS_FILE, line => __LINE__, 'print' => 1, level => 1, key => "warning_0098"});
				}
			}
			
			# Now check thermal.
			if (($local_temperature_health >= 3) && ($peer_temperature_health >= 3))
			{
				# We're both hot. Have both nodes been warm for over two minutes?
				if (($local_warning_age > 120) && ($peer_warning_age > 120))
				{
					if ((not $local_server_count) && (not $am_syncsource))
					{
						# Shut down.
						$anvil->Log->entry({source => $THIS_FILE, line => __LINE__, level => 0, key => "warning_0099"});
						$anvil->Alert->register({alert_level => "notice", message => "warning_0099", set_by => "ScanCore"});
						$anvil->Email->send_alerts();
						
						if (!$action_log_disabled) {
							$anvil->Actions->insert_action_node_down({
								debug     => $debug,
								node_name => $node_name,
							});
						}
						
						my $shell_call = $anvil->data->{path}{exe}{'anvil-safe-stop'}." --stop-reason thermal --power-off".$anvil->Log->switches;
						$anvil->Log->entry({source => $THIS_FILE, line => __LINE__, 'print' => 1, level => 1, key => "log_0011", variables => { shell_call => $shell_call }});
						$anvil->System->call({shell_call => $shell_call});
						
						# We should not get to this point, but just in case...
						return(1);
					}
					# Load shed or shut down?
					elsif (($local_critical_age > 120) && (not $am_syncsource))
					{
						# We've been critical for two minutes, shut down.
						$anvil->Log->entry({source => $THIS_FILE, line => __LINE__, level => 0, key => "warning_0100"});
						$anvil->Alert->register({alert_level => "notice", message => "warning_0100", set_by => "ScanCore"});
						$anvil->Email->send_alerts();

						if (!$action_log_disabled) {
							$anvil->Actions->insert_action_node_down({
								debug     => $debug,
								node_name => $node_name,
							});
						}
						
						my $shell_call = $anvil->data->{path}{exe}{'anvil-safe-stop'}." --stop-reason thermal --power-off".$anvil->Log->switches;
						$anvil->Log->entry({source => $THIS_FILE, line => __LINE__, 'print' => 1, level => 1, key => "log_0011", variables => { shell_call => $shell_call }});
						$anvil->System->call({shell_call => $shell_call});
						
						# We should not get to this point, but just in case...
						return(1);
					}
					else 
					{
						# Load shed
						$load_shed = "thermal";
						$anvil->Log->variables({source => $THIS_FILE, line => __LINE__, level => $debug, list => { load_shed => $load_shed }});
					}
				}
				else
				{
					# We're both hot, but we haven't both been so for 2 minutes yet, so 
					# wait.
					$anvil->Log->entry({source => $THIS_FILE, line => __LINE__, 'print' => 1, level => 1, key => "warning_0101"});
				}
			}
			elsif ($peer_temperature_health >= 3)
			{
				# Our peer is hot, we're OK. Pull after two minutes.
				my $variables = {
					host_name => $peer_host_name,
				};
				if (($peer_warning_age > 120) or ($peer_critical_age > 120))
				{
					# Pull the servers.
					$anvil->Log->entry({source => $THIS_FILE, line => __LINE__, level => 0, key => "warning_0102", variables => $variables});
					$anvil->Alert->register({alert_level => "notice", message => "warning_0102", set_by => "ScanCore", variables => $variables});
					$anvil->Email->send_alerts();

					if (!$action_log_disabled) {
						$anvil->Actions->insert_action_node_assume({
							debug          => $debug,
							node_name      => $node_name,
							peer_node_name => $peer_node_name,
						});
					}
					
					# Pull the server.
					my $shell_call = $anvil->data->{path}{exe}{'anvil-migrate-server'}." --target local --server all".$anvil->Log->switches;
					$anvil->Log->entry({source => $THIS_FILE, line => __LINE__, 'print' => 1, level => 1, key => "log_0011", variables => { shell_call => $shell_call }});
					$anvil->System->call({shell_call => $shell_call});
					
					# Alert that we're done.
					$anvil->Log->entry({source => $THIS_FILE, line => __LINE__, level => 0, key => "message_0238"});
					$anvil->Alert->register({alert_level => "notice", message => "message_0238", set_by => "ScanCore"});
					$anvil->Email->send_alerts();
				}
				else
				{
					# Not yet.
					$anvil->Log->entry({source => $THIS_FILE, line => __LINE__, 'print' => 1, level => 1, key => "warning_0103", variables => $variables});
				}
			}
			elsif ($local_temperature_health >= 3)
			{
				# How long have we been hot for?
				if (($local_critical_age > 120) && (not $am_syncsource))
				{
					# Shut down, regardless.
					$anvil->Log->entry({source => $THIS_FILE, line => __LINE__, level => 0, key => "warning_0106"});
					$anvil->Alert->register({alert_level => "notice", message => "warning_0106", set_by => "ScanCore"});
					$anvil->Email->send_alerts();

					if (!$action_log_disabled) {
						$anvil->Actions->insert_action_node_down({
							debug     => $debug,
							node_name => $node_name,
						});
					}

					my $shell_call = $anvil->data->{path}{exe}{'anvil-safe-stop'}." --stop-reason thermal --power-off".$anvil->Log->switches;
					$anvil->Log->entry({source => $THIS_FILE, line => __LINE__, 'print' => 1, level => 1, key => "log_0011", variables => { shell_call => $shell_call }});
					$anvil->System->call({shell_call => $shell_call});
					
					# We should not get to this point, but just in case...
					return(1);
				}
				elsif ($local_warning_age > 120)
				{
					# Power off if we don't have servers.
					if ((not $local_server_count) && (not $am_syncsource))
					{
						# No servers, shut down
						$anvil->Log->entry({source => $THIS_FILE, line => __LINE__, level => 0, key => "warning_0104"});
						$anvil->Alert->register({alert_level => "notice", message => "warning_0104", set_by => "ScanCore"});
						$anvil->Email->send_alerts();

						if (!$action_log_disabled) {
							$anvil->Actions->insert_action_node_down({
								debug     => $debug,
								node_name => $node_name,
							});
						}

						my $shell_call = $anvil->data->{path}{exe}{'anvil-safe-stop'}." --stop-reason thermal --power-off".$anvil->Log->switches;
						$anvil->Log->entry({source => $THIS_FILE, line => __LINE__, 'print' => 1, level => 1, key => "log_0011", variables => { shell_call => $shell_call }});
						$anvil->System->call({shell_call => $shell_call});
						
						# We should not get to this point, but just in case...
						return(1);
					}
				}
			}
			
			# Last, evaluate health if we're otherwise OK
			if ($peer_health > $local_health)
			{
				# The user may have set a migration threashold. 
				my $difference = $peer_health - $local_health;
				$anvil->Log->variables({source => $THIS_FILE, line => __LINE__, level => $debug, list => { difference => $difference }});
				
				if (not $anvil->data->{feature}{scancore}{threshold}{'preventative-live-migration'})
				{
					$anvil->data->{feature}{scancore}{threshold}{'preventative-live-migration'} = 2;
					$anvil->Log->variables({source => $THIS_FILE, line => __LINE__, level => $debug, list => { 
						'feature::scancore::threshold::preventative-live-migration' => $anvil->data->{feature}{scancore}{threshold}{'preventative-live-migration'},
					}});
				}
				
				# A user may disable health-based preventative live migrations. 
				if ($anvil->data->{feature}{scancore}{disable}{'preventative-live-migration'})
				{
					# Do nothing.
					$anvil->Log->entry({source => $THIS_FILE, line => __LINE__, level => 0, key => "message_0239"});
				}
				elsif ($difference >= $anvil->data->{feature}{scancore}{threshold}{'preventative-live-migration'})
				{
					# How long has this been the case?
					my $age = $anvil->Alert->check_condition_age({
						debug     => $debug,
						name      => "scancore::healthier-than-peer",
						host_uuid => $anvil->Get->host_uuid,
					});
					$anvil->Log->variables({source => $THIS_FILE, line => __LINE__, level => $debug, list => { age => $age }});
					
					# Now that we've started counting, are there even any servers on the peer?
					if ($peer_server_count)
					{
						my $variables = {
							local_health => $local_health, 
							peer_health  => $peer_health, 
							peer_name    => $anvil->data->{cib}{parsed}{peer}{name}, 
							age          => $age, 
						};
						if ($age > 120)
						{
							# Time to migrate,.
							$anvil->Log->entry({source => $THIS_FILE, line => __LINE__, level => 0, key => "warning_0085", variables => $variables});
							$anvil->Alert->register({alert_level => "warning", message => "warning_0085", set_by => "ScanCore", variables => $variables});
							$anvil->Email->send_alerts();

							if (!$action_log_disabled) {
								$anvil->Actions->insert_action_node_assume({
									debug          => $debug,
									node_name      => $node_name,
									peer_node_name => $peer_node_name,
								});
							}

							my $shell_call = $anvil->data->{path}{exe}{'anvil-migrate-server'}." --target local --server all".$anvil->Log->switches;
							$anvil->Log->entry({source => $THIS_FILE, line => __LINE__, 'print' => 1, level => 1, key => "log_0011", variables => { shell_call => $shell_call }});
							$anvil->System->call({shell_call => $shell_call});
							
							# Alert that we're done.
							$anvil->Log->entry({source => $THIS_FILE, line => __LINE__, level => 0, key => "message_0238"});
							$anvil->Alert->register({alert_level => "notice", message => "message_0238", set_by => "ScanCore"});
							$anvil->Email->send_alerts();
						}
						else
						{
							# Not time yet
							$anvil->Log->entry({source => $THIS_FILE, line => __LINE__, level => 1, key => "warning_0084", variables => $variables});
							$anvil->Alert->register({alert_level => "notice", message => "warning_0084", set_by => "ScanCore", variables => $variables});
						}
					}
				}
			}
			else
			{
				# Make sure that, if there was a healthier-than-peer alert, it's cleared.
				$anvil->Alert->check_condition_age({
					debug     => $debug,
					clear     => 1,
					name      => "scancore::healthier-than-peer",
					host_uuid => $anvil->Get->host_uuid,
				});
			}
			
			### TODO: Allow users to mark servers as "non-critical". If we go into load shed, 
			###       shut down non-critical servers to speed up migrations and possibly allow
			###       entire Anvil! systems to go offline (ie: Dev/QA clusters). Do this using
			###       the 'servers::non-critical' variable.
			# If we're here, and we're asked to load shed, decide if we're pulling or shutting down.
			if ($load_shed)
			{
				### If we're here, we want to load shed, but haven't decided who should shut
				### down and who should stay up. Choose now.
				# Check if we're sync source/target
				if ($am_syncsource)
				{
					# We have the good data, pull servers
					if ($load_shed eq "power")
					{
						# Power
						$anvil->Log->entry({source => $THIS_FILE, line => __LINE__, level => 0, key => "warning_0107"});
						$anvil->Alert->register({alert_level => "warning", message => "warning_0107", set_by => "ScanCore"});
					}
					else
					{
						# Thermal
						$anvil->Log->entry({source => $THIS_FILE, line => __LINE__, level => 0, key => "warning_0108"});
						$anvil->Alert->register({alert_level => "warning", message => "warning_0108", set_by => "ScanCore"});
					}
					$anvil->Email->send_alerts();
<<<<<<< HEAD

					if (!$action_log_disabled) {
						$anvil->Actions->insert_action_node_assume({
							debug          => $debug,
							node_name      => $node_name,
							peer_node_name => $peer_node_name,
						});
					}

					my $shell_call = $anvil->data->{path}{exe}{'anvil-migate-server'}." --target local --server all".$anvil->Log->switches;
=======
					
					my $shell_call = $anvil->data->{path}{exe}{'anvil-migrate-server'}." --target local --server all".$anvil->Log->switches;
>>>>>>> d02c7cca
					$anvil->Log->entry({source => $THIS_FILE, line => __LINE__, 'print' => 1, level => 1, key => "log_0011", variables => { shell_call => $shell_call }});
					$anvil->System->call({shell_call => $shell_call});
					
					# Alert that we're done.
					$anvil->Log->entry({source => $THIS_FILE, line => __LINE__, level => 0, key => "message_0238"});
					$anvil->Alert->register({alert_level => "notice", message => "message_0238", set_by => "ScanCore"});
					$anvil->Email->send_alerts();
					
					return(0);
				}
				
				### NOTE: If 'load_shed' is set and there are no servers on either host, both
				###       will go down. That's fine, faster recharge later / less thermal 
				###       loading.
				# If we're here, and we have no servers, we'll shut down.
				if (not $local_server_count)
				{
					# Shut down.
					if ($load_shed eq "power")
					{
						# Power
						$anvil->Log->entry({source => $THIS_FILE, line => __LINE__, level => 0, key => "warning_0109"});
						$anvil->Alert->register({alert_level => "warning", message => "warning_0109", set_by => "ScanCore"});
					}
					else
					{
						# Thermal
						$anvil->Log->entry({source => $THIS_FILE, line => __LINE__, level => 0, key => "warning_0110"});
						$anvil->Alert->register({alert_level => "warning", message => "warning_0110", set_by => "ScanCore"});
					}
					$anvil->Email->send_alerts();

					if (!$action_log_disabled) {
						$anvil->Actions->insert_action_node_down({
							debug     => $debug,
							node_name => $node_name,
						});
					}
					
					my $shell_call = $anvil->data->{path}{exe}{'anvil-safe-stop'}." --stop-reason ".$load_shed." --power-off".$anvil->Log->switches;
					$anvil->Log->entry({source => $THIS_FILE, line => __LINE__, 'print' => 1, level => 1, key => "log_0011", variables => { shell_call => $shell_call }});
					$anvil->System->call({shell_call => $shell_call});
					
					# We should never live to this point, but just in case...
					return(1);
				}
				
				# Still here? Can we pull the servers off the peer faster?
				if (($estimate_migration_pull_time eq "--") or ($estimated_migrate_off_time eq "--"))
				{
					# We can't use migration estimate time, so we'll use RAM.
					if ($local_ram_use > $peer_ram_use)
					{
						# We have more ram used by servers than our peer, so take 
						# their servers.
						if ($load_shed eq "power")
						{
							# Power
							$anvil->Log->entry({source => $THIS_FILE, line => __LINE__, level => 0, key => "warning_0111"});
							$anvil->Alert->register({alert_level => "warning", message => "warning_0111", set_by => "ScanCore"});
						}
						else
						{
							# Thermal
							$anvil->Log->entry({source => $THIS_FILE, line => __LINE__, level => 0, key => "warning_0112"});
							$anvil->Alert->register({alert_level => "warning", message => "warning_0112", set_by => "ScanCore"});
						}
						$anvil->Email->send_alerts();
<<<<<<< HEAD

						if (!$action_log_disabled) {
							$anvil->Actions->insert_action_node_assume({
								debug          => $debug,
								node_name      => $node_name,
								peer_node_name => $peer_node_name,
							});
						}

						my $shell_call = $anvil->data->{path}{exe}{'anvil-migate-server'}." --target local --server all".$anvil->Log->switches;
=======
						
						my $shell_call = $anvil->data->{path}{exe}{'anvil-migrate-server'}." --target local --server all".$anvil->Log->switches;
>>>>>>> d02c7cca
						$anvil->Log->entry({source => $THIS_FILE, line => __LINE__, 'print' => 1, level => 1, key => "log_0011", variables => { shell_call => $shell_call }});
						$anvil->System->call({shell_call => $shell_call});
						
						# Alert that we're done.
						$anvil->Log->entry({source => $THIS_FILE, line => __LINE__, level => 0, key => "message_0238"});
						$anvil->Alert->register({alert_level => "notice", message => "message_0238", set_by => "ScanCore"});
						$anvil->Email->send_alerts();
						
						return(0);
					}
					# if we're here, we have less RAM allocated to servers and our peer 
					# should take our servers. If so, once they're gone, we'll shut down 
					# above.
				}
				else
				{
					# We can use the migation estimate.
					if ($estimate_migration_pull_time < $estimated_migrate_off_time)
					{
						# We can pull quicker than our peer, take the servers.
						if ($load_shed eq "power")
						{
							# Power
							$anvil->Log->entry({source => $THIS_FILE, line => __LINE__, level => 0, key => "warning_0113"});
							$anvil->Alert->register({alert_level => "warning", message => "warning_0113", set_by => "ScanCore"});
						}
						else
						{
							# Thermal
							$anvil->Log->entry({source => $THIS_FILE, line => __LINE__, level => 0, key => "warning_0114"});
							$anvil->Alert->register({alert_level => "warning", message => "warning_0114", set_by => "ScanCore"});
						}
						$anvil->Email->send_alerts();
<<<<<<< HEAD

						if (!$action_log_disabled) {
							$anvil->Actions->insert_action_node_assume({
								debug          => $debug,
								node_name      => $node_name,
								peer_node_name => $peer_node_name,
							});
						}

						my $shell_call = $anvil->data->{path}{exe}{'anvil-migate-server'}." --target local --server all".$anvil->Log->switches;
=======
						
						my $shell_call = $anvil->data->{path}{exe}{'anvil-migrate-server'}." --target local --server all".$anvil->Log->switches;
>>>>>>> d02c7cca
						$anvil->Log->entry({source => $THIS_FILE, line => __LINE__, 'print' => 1, level => 1, key => "log_0011", variables => { shell_call => $shell_call }});
						$anvil->System->call({shell_call => $shell_call});
						
						# Alert that we're done.
						$anvil->Log->entry({source => $THIS_FILE, line => __LINE__, level => 0, key => "message_0238"});
						$anvil->Alert->register({alert_level => "notice", message => "message_0238", set_by => "ScanCore"});
						$anvil->Email->send_alerts();
						
						return(0);
					}
					# Our peer can take faster than us. We'll shut down if/when  we have no servers.
				}
				
				# In the unlikely event that the RAM allocated is equal on both nodes, that 
				# there is no estimated migration time (or they match), and we're not 
				# SyncSource, we'll pull if we're node 1.
				if ($anvil->data->{sys}{anvil}{i_am} eq "node1")
				{
					my $pull_servers = 0;
					if (not $am_syncsource)
					{
						if (($estimate_migration_pull_time eq "--") or ($estimated_migrate_off_time eq "--"))
						{
							if ($local_ram_use == $peer_ram_use)
							{
								$pull_servers = 1;
								$anvil->Log->variables({source => $THIS_FILE, line => __LINE__, level => $debug, list => { pull_servers => $pull_servers }});
							}
						}
						elsif ($local_ram_use == $peer_ram_use)
						{
							$pull_servers = 1;
							$anvil->Log->variables({source => $THIS_FILE, line => __LINE__, level => $debug, list => { pull_servers => $pull_servers }});
						}
					}
					if ($pull_servers)
					{
						if ($load_shed eq "power")
						{
							# Power
							$anvil->Log->entry({source => $THIS_FILE, line => __LINE__, level => 0, key => "warning_0115"});
							$anvil->Alert->register({alert_level => "warning", message => "warning_0115", set_by => "ScanCore"});
						}
						else
						{
							# Thermal
							$anvil->Log->entry({source => $THIS_FILE, line => __LINE__, level => 0, key => "warning_0116"});
							$anvil->Alert->register({alert_level => "warning", message => "warning_0116", set_by => "ScanCore"});
						}
						$anvil->Email->send_alerts();
<<<<<<< HEAD

						if (!$action_log_disabled) {
							$anvil->Actions->insert_action_node_assume({
								debug          => $debug,
								node_name      => $node_name,
								peer_node_name => $peer_node_name,
							});
						}

						my $shell_call = $anvil->data->{path}{exe}{'anvil-migate-server'}." --target local --server all".$anvil->Log->switches;
=======
						
						my $shell_call = $anvil->data->{path}{exe}{'anvil-migrate-server'}." --target local --server all".$anvil->Log->switches;
>>>>>>> d02c7cca
						$anvil->Log->entry({source => $THIS_FILE, line => __LINE__, 'print' => 1, level => 1, key => "log_0011", variables => { shell_call => $shell_call }});
						$anvil->System->call({shell_call => $shell_call});
						
						# Alert that we're done.
						$anvil->Log->entry({source => $THIS_FILE, line => __LINE__, level => 0, key => "message_0238"});
						$anvil->Alert->register({alert_level => "notice", message => "message_0238", set_by => "ScanCore"});
						$anvil->Email->send_alerts();
						
						return(0);
					}
				}
			}
			
			### TODO: If we're here, we're healthy. Boot any servers that are non-critical and 
			###       off, if we've been OK for at least ten minutes.
		}
	}
	
	return(0);
}


=head2 post_scan_analysis_striker

This runs through ScanCore post-scan analysis on Striker dashboards.

This method takes no parameters;

=cut
sub post_scan_analysis_striker
{
	my $self      = shift;
	my $parameter = shift;
	my $anvil     = $self->parent;
	my $debug     = defined $parameter->{debug} ? $parameter->{debug} : 3;
	$anvil->Log->entry({source => $THIS_FILE, line => __LINE__, level => $debug, key => "log_0125", variables => { method => "ScanCore->post_scan_analysis_striker()" }});
	
	# We only boot nodes and DR hosts. Nodes get booted if 'variable_name = 'system::shutdown_reason' is 
	# set, or when a DR host is scheduled to boot.
	$anvil->Database->get_hosts_info({debug => $debug});
	
	# Load our IP information.
	my $short_host_name = $anvil->Get->short_host_name;
	$anvil->Network->load_ips({
		debug     => 2,
		clear     => 1, 
		host_uuid => $anvil->Get->host_uuid, 
	});

    # Is scancore action logging disabled?
	my $action_log_disabled = $anvil->data->{scancore}{disable}{action_logging};
	$anvil->Log->variables({source => $THIS_FILE, line => __LINE__, level => $debug, list => { 'disable::action_logging' => $action_log_disabled }});
	
	# Get a look at all nodes and DR hosts. For each, check if they're up.
	foreach my $host_uuid (keys %{$anvil->data->{machine}{host_uuid}})
	{
		# Skip outself
		next if $host_uuid eq $anvil->Get->host_uuid();
		
		# Compile host's data.
		my $host_name       = $anvil->data->{machine}{host_uuid}{$host_uuid}{hosts}{host_name};
		my $short_host_name = $anvil->data->{machine}{host_uuid}{$host_uuid}{hosts}{short_host_name};
		my $host_type       = $anvil->data->{machine}{host_uuid}{$host_uuid}{hosts}{host_type};
		my $host_key        = $anvil->data->{machine}{host_uuid}{$host_uuid}{hosts}{host_key};
		my $host_ipmi       = $anvil->data->{machine}{host_uuid}{$host_uuid}{hosts}{host_ipmi};
		my $host_status     = $anvil->data->{machine}{host_uuid}{$host_uuid}{hosts}{host_status};
		my $password        = $anvil->data->{machine}{host_uuid}{$host_uuid}{password};
		my $anvil_name      = $anvil->data->{machine}{host_uuid}{$host_uuid}{anvil}{name};
		my $anvil_uuid      = $anvil->data->{machine}{host_uuid}{$host_uuid}{anvil}{uuid};
		my $anvil_role      = $anvil->data->{machine}{host_uuid}{$host_uuid}{anvil}{role};
		$anvil->Log->variables({source => $THIS_FILE, line => __LINE__, level => $debug, list => { 
			host_name       => $host_name, 
			short_host_name => $short_host_name, 
			host_type       => $host_type, 
			host_key        => $host_key, 
			host_ipmi       => $anvil->Log->is_secure($host_ipmi), 
			host_status     => $host_status, 
			password        => $anvil->Log->is_secure($password), 
			anvil_name      => $anvil_name, 
			anvil_uuid      => $anvil_uuid, 
			anvil_role      => $anvil_role, 
		}});
		
		# Check to see when the last 'updated' entry was from, and it if was less than 60 seconds 
		# ago, skip this machine as it's likely on.
		my $query = "
SELECT 
    round(extract(epoch from modified_date)) 
FROM 
    updated 
WHERE 
    updated_host_uuid = ".$anvil->Database->quote($host_uuid)." 
ORDER BY 
    modified_date DESC 
LIMIT 1;";
		$anvil->Log->variables({source => $THIS_FILE, line => __LINE__, level => $debug, list => { query => $query }});
		my $last_update = $anvil->Database->query({query => $query, source => $THIS_FILE, line => __LINE__})->[0]->[0];
		   $last_update = 0 if not defined $last_update;
		$anvil->Log->variables({source => $THIS_FILE, line => __LINE__, level => $debug, list => { last_update => $last_update }});
		if (not $last_update)
		{
			# This machine isn't running ScanCore yet, skip it.
			$anvil->Log->entry({source => $THIS_FILE, line => __LINE__, level => 1, key => "log_0597", variables => { host_name => $host_name }});
			next;
		}
		else
		{
			my $last_update_age = time - $last_update;
			$anvil->Log->variables({source => $THIS_FILE, line => __LINE__, level => $debug, list => { last_update_age => $last_update_age }});
			
			if ($last_update_age < 120)
			{
				# It was alive less than two minutes ago, we don't need to check anything.
				$anvil->Log->entry({source => $THIS_FILE, line => __LINE__, level => 3, key => "log_0596", variables => { 
					host_name  => $host_name,
					difference => $last_update_age, 
				}});
				next;
			}
		}
		
		# Read in the unified fence data, if it's not already loaded.
		my $update_fence_data = 1;
		$anvil->Log->variables({source => $THIS_FILE, line => __LINE__, level => $debug, list => { 
			"sys::fence_data_updated" => $anvil->data->{sys}{fence_data_updated},
		}});
		if ($anvil->data->{sys}{fence_data_updated}) 
		{
			my $age = time - $anvil->data->{sys}{fence_data_updated};
			$anvil->Log->variables({source => $THIS_FILE, line => __LINE__, level => $debug, list => { age => $age }});
			if ($age < 86400)
			{
				# Only refresh daily.
				$update_fence_data = 0;
				$anvil->Log->variables({source => $THIS_FILE, line => __LINE__, level => $debug, list => { update_fence_data => $update_fence_data }});
			}
		}
		if ($update_fence_data)
		{
			$anvil->Striker->get_fence_data({debug => $debug});
		}
		
		# Check this target's power state.
		$anvil->Log->entry({source => $THIS_FILE, line => __LINE__, level => 2, key => "log_0561", variables => { host_name => $host_name }});
		
		# Do we share a network with this system?
		$anvil->Network->load_ips({
			debug     => 2,
			clear     => 1, 
			host_uuid => $host_uuid, 
		});
		my $check_power = 1;
		my $match       = $anvil->Network->find_matches({
			debug  => $debug, 
			first  => $anvil->Get->host_uuid,
			second => $host_uuid, 
			source => $THIS_FILE, 
			line   => __LINE__,
		});
		my $matched_ips = keys %{$match};
		$anvil->Log->variables({source => $THIS_FILE, line => __LINE__, level => $debug, list => { matched_ips => $matched_ips }});
		if (not $matched_ips)
		{
			# nothing we can do with this host.
			$anvil->Log->entry({source => $THIS_FILE, line => __LINE__, level => $debug, key => "log_0558", variables => { host_name => $host_name }});
			next;
		}
		foreach my $interface (sort {$a cmp $b} keys %{$match->{$host_uuid}})
		{
			my $ip_address = $match->{$host_uuid}{$interface}{ip};
			$anvil->Log->variables({source => $THIS_FILE, line => __LINE__, level => $debug, list => { 
				's1:interface'  => $interface, 
				's2:ip_address' => $ip_address, 
			}});
			
			# Can we access the machine?
			my ($pinged, $average_time) = $anvil->Network->ping({
				debug => $debug,
				count => 3, 
				ping  => $ip_address,
			});
			$anvil->Log->variables({source => $THIS_FILE, line => __LINE__, level => $debug, list => { 
				pinged       => $pinged,
				average_time => $average_time, 
			}});
			if ($pinged)
			{
				my $access = $anvil->Remote->test_access({
					debug    => $debug, 
					target   => $ip_address, 
					user     => "root",
					password => $password, 
				});
				$anvil->Log->variables({source => $THIS_FILE, line => __LINE__, level => $debug, list => { access => $access }});
				if ($access)
				{
					# It's up.
					$anvil->Log->entry({source => $THIS_FILE, line => __LINE__, level => 2, key => "log_0562", variables => { host_name => $host_name }});
					
					$check_power = 0;
					$anvil->Log->variables({source => $THIS_FILE, line => __LINE__, level => $debug, list => { 
						check_power => $check_power,
						host_status => $host_status, 
					}});
					
					# If the host_status is 'booting' or 'unknown', change it to online.
					if (($host_status eq "booting") or ($host_status eq "unknown"))
					{
						$anvil->Database->update_host_status({
							debug       => $debug,
							host_uuid   => $host_uuid,
							host_status => "online",
						});
					}
					last;
				}
			}
		}
		
		$anvil->Log->variables({source => $THIS_FILE, line => __LINE__, level => $debug, list => { 
			check_power     => $check_power,
			short_host_name => $short_host_name, 
			host_ipmi       => $host_ipmi, 
			host_status     => $host_status, 
		}});
		if (not $check_power)
		{
			next;
		}

		# Do we have IPMI info?
		if ((not $host_ipmi) && ($host_type eq "node") && ($anvil_uuid))
		{
			
			# No host IPMI (that we know of). Can we check using another (non PDU) fence method?
			my $query = "SELECT scan_cluster_cib FROM scan_cluster WHERE scan_cluster_anvil_uuid = ".$anvil->Database->quote($anvil_uuid).";";
			$anvil->Log->variables({source => $THIS_FILE, line => __LINE__, level => $debug, list => { query => $query }});
			my $scan_cluster_cib = $anvil->Database->query({query => $query, source => $THIS_FILE, line => __LINE__})->[0]->[0];
			   $scan_cluster_cib = "" if not defined $scan_cluster_cib; 
			$anvil->Log->variables({source => $THIS_FILE, line => __LINE__, level => $debug, list => { scan_cluster_cib => $scan_cluster_cib }});
			if ($scan_cluster_cib)
			{
				# Parse out the fence methods for this host. 
				my $problem = $anvil->Cluster->parse_cib({
					debug => $debug,
					cib   => $scan_cluster_cib, 
				});
				$anvil->Log->variables({source => $THIS_FILE, line => __LINE__, level => $debug, list => { problem => $problem }});
				if (not $problem)
				{
					# Parsed! Do we have a fence method we can trust to check the power 
					# state of this node?
					my $node_name = exists $anvil->data->{cib}{parsed}{data}{node}{$short_host_name} ? $short_host_name : $host_name;
					$anvil->Log->variables({source => $THIS_FILE, line => __LINE__, level => $debug, list => { node_name => $node_name }});
					foreach my $order (sort {$a cmp $b} keys %{$anvil->data->{cib}{parsed}{data}{node}{$node_name}{fencing}{order}})
					{
						my $method = $anvil->data->{cib}{parsed}{data}{node}{$node_name}{fencing}{order}{$order}{devices};
						my $agent  = $anvil->data->{cib}{parsed}{data}{stonith}{primitive_id}{$method}{agent};
						$anvil->Log->variables({source => $THIS_FILE, line => __LINE__, level => $debug, list => { 
							's1:order'  => $order,
							's2:method' => $method, 
							's3:agent'  => $agent 
						}});
						
						# We can't trust a PDU's output, so skip them. We also can't use the fake 'fence_delay' agent.
						next if $agent =~ /pdu/;
						next if $agent eq "fence_delay";
						
						my $shell_call = $agent." ";
						foreach my $stdin_name (sort {$a cmp $b} keys %{$anvil->data->{cib}{parsed}{data}{node}{$node_name}{fencing}{device}{$method}{argument}})
						{
							next if $stdin_name =~ /pcmk_o\w+_action/;
							my $switch = "";
							my $value  = $anvil->data->{cib}{parsed}{data}{node}{$node_name}{fencing}{device}{$method}{argument}{$stdin_name}{value};
							
							foreach my $this_switch (sort {$a cmp $b} keys %{$anvil->data->{fence_data}{$agent}{switch}})
							{
								my $this_name = $anvil->data->{fence_data}{$agent}{switch}{$this_switch}{name};
								$anvil->Log->variables({source => $THIS_FILE, line => __LINE__, level => 2, list => { 
									this_switch => $this_switch,
									this_name   => $this_name, 
								}});
								if ($stdin_name eq $this_name)
								{
									   $switch  =  $this_switch;
									my $dashes  =  (length($switch) > 1) ? "--" : "-";
									$shell_call .= $dashes.$switch." \"".$value."\" ";
									last;
								}
							}
							if (not $switch)
							{
								if ($anvil->data->{fence_data}{$agent}{switch}{$stdin_name}{name})
								{
									my $dashes  =  (length($stdin_name) > 1) ? "--" : "-";
									$shell_call .= $dashes.$stdin_name." \"".$value."\" ";
								}
							}
						}
						$shell_call .= "--action status";
						$anvil->Log->variables({source => $THIS_FILE, line => __LINE__, level => $debug, list => { shell_call => $shell_call }});
						
						my ($output, $return_code) = $anvil->System->call({debug => $debug, timeout => 30, shell_call => $shell_call});
						$anvil->Log->variables({source => $THIS_FILE, line => __LINE__, level => $debug, list => { 
							output      => $output, 
							return_code => $return_code,
						}});
						foreach my $line (split/\n/, $output)
						{
							$anvil->Log->variables({source => $THIS_FILE, line => __LINE__, level => $debug, list => { line => $line }});
						}
						
						if ($return_code eq "2")
						{
							# Node is off.
							$anvil->Log->entry({source => $THIS_FILE, line => __LINE__, level => 1, key => "log_0564", variables => { host_name => $host_name }});
							$anvil->Database->update_host_status({
								debug       => $debug,
								host_uuid   => $host_uuid,
								host_status => "powered off",
							});
						}
						elsif ($return_code eq "0")
						{
							# Node is on.
							$anvil->Log->entry({source => $THIS_FILE, line => __LINE__, level => 1, key => "log_0563", variables => { host_name => $host_name }});
							next;
						}
					}
				}
			}
			
			### TODO: Add support for power-cycling a target using PDUs.
			# Nothing we can do (for now)
			$anvil->Log->entry({source => $THIS_FILE, line => __LINE__, level => 1, key => "log_0559", variables => { host_name => $host_name }});
			next;
		}
		
		# If we're here and there's no host IPMI information, there's nothing we can do.
		if (not $anvil->data->{machine}{host_uuid}{$host_uuid}{hosts}{host_ipmi})
		{
			$anvil->Log->entry({source => $THIS_FILE, line => __LINE__, level => 1, key => "log_0560", variables => { host_name => $host_name }});
			next;
		}
		
		# Check the power state.
		my $shell_call =  $host_ipmi;
		   $shell_call =~ s/--action status//;
		   $shell_call =~ s/-o status//;
		   $shell_call .= " --action status";
		   $shell_call =~ s/  --action/ --action/;
		my ($output, $return_code) = $anvil->System->call({debug => $debug, timeout => 30, shell_call => $shell_call});
		$anvil->Log->variables({source => $THIS_FILE, line => __LINE__, level => $debug, list => { output => $output, return_code => $return_code }});
		foreach my $line (split/\n/, $output)
		{
			$anvil->Log->variables({source => $THIS_FILE, line => __LINE__, level => $debug, list => { line => $line }});
		}
		
		if ($return_code eq "2")
		{
			# Node is off.
			$anvil->Log->entry({source => $THIS_FILE, line => __LINE__, level => 1, key => "log_0564", variables => { host_name => $host_name }});
			$anvil->Database->update_host_status({
				debug       => $debug,
				host_uuid   => $host_uuid,
				host_status => "powered off",
			});
		}
		elsif ($return_code eq "0")
		{
			# Node is on.
			$anvil->Log->entry({source => $THIS_FILE, line => __LINE__, level => 1, key => "log_0563", variables => { host_name => $host_name }});
			next;
		}
		
		# Still here? See if we know why the node is off.
		my ($stop_reason, $variable_uuid, $modified_date) = $anvil->Database->read_variable({
			variable_name         => "system::stop_reason",
			variable_source_table => "hosts",
			variable_source_uuid  => $host_uuid, 
		});
		$anvil->Log->variables({source => $THIS_FILE, line => __LINE__, level => $debug, list => { 
			stop_reason   => $stop_reason, 
			variable_uuid => $variable_uuid, 
			modified_date => $modified_date, 
		}});
		
		if (not $stop_reason)
		{
			$stop_reason = "unknown";
			$anvil->Log->entry({source => $THIS_FILE, line => __LINE__, level => 1, key => "log_0565", variables => { host_name => $host_name }});
		}
		
		if ($stop_reason eq "user")
		{
			# Nothing to do.
			$anvil->Log->entry({source => $THIS_FILE, line => __LINE__, level => 1, key => "log_0566", variables => { host_name => $host_name }});
			next;
		}
		elsif ($stop_reason eq "unknown")
		{
			# Check both power and temp.
			if ((not defined $anvil->data->{feature}{scancore}{disable}{'boot-unknown-stop'}) or (not exists $anvil->data->{feature}{scancore}{disable}{'boot-unknown-stop'}) or ($anvil->data->{feature}{scancore}{disable}{'boot-unknown-stop'} eq ""))
			{
				$anvil->data->{feature}{scancore}{disable}{'boot-unknown-stop'} = 1;
			}
			if (not $anvil->data->{feature}{scancore}{disable}{'boot-unknown-stop'})
			{
				# Ignore. 
				$anvil->Log->entry({source => $THIS_FILE, line => __LINE__, level => 1, key => "log_0671", variables => { host_name => $host_name }});
			}
			else
			{
				# Evaluate for boot.
				$anvil->Log->entry({source => $THIS_FILE, line => __LINE__, level => 1, key => "log_0672", variables => { host_name => $host_name }});
				
				# Check power 
				my ($power_health, $shortest_time_on_batteries, $highest_charge_percentage, $estimated_hold_up_time) = $anvil->ScanCore->check_power({
					debug      => $debug,
					anvil_uuid => $anvil_uuid,
					anvil_name => $anvil_name,
					host_uuid  => $host_uuid,
				});
				$anvil->Log->variables({source => $THIS_FILE, line => __LINE__, level => $debug, list => { 
					power_health               => $power_health,
					shortest_time_on_batteries => $shortest_time_on_batteries, 
					highest_charge_percentage  => $highest_charge_percentage, 
					estimated_hold_up_time     => $estimated_hold_up_time, 
				}});
				
				# Check temp.
				my ($temp_health) = $anvil->ScanCore->check_temperature_direct({
					debug     => $debug,
					host_uuid => $host_uuid, 
				});
				$anvil->Log->variables({source => $THIS_FILE, line => __LINE__, level => $debug, list => { temp_health => $temp_health }});
				
				### Temp
				# * 0 = Failed to read temperature sensors / IPMI unavailable
				# * 1 = All available temperatures are nominal.
				# * 2 = One of more sensors are in warning or critical.
				### Power
				# * 0 = No UPSes found for the host
				# * 1 = One or more UPSes found and at least one has input power from mains.
				# * 2 = One or more UPSes found, all are running on battery.
				if (($temp_health eq "1") && ($power_health eq "1"))
				{
					$anvil->Log->entry({source => $THIS_FILE, line => __LINE__, level => 1, key => "log_0673", variables => { host_name => $host_name }});
					
					$shell_call =~ s/--action status/ --action on/;
					my ($output, $return_code) = $anvil->System->call({debug => $debug, timeout => 30, shell_call => $shell_call});
					$anvil->Log->variables({source => $THIS_FILE, line => __LINE__, level => $debug, list => { shell_call => $shell_call }});

					if (!$action_log_disabled) {
						$anvil->Actions->insert_action_node_up({
							debug     => $debug,
							node_name => $anvil_role,
						});
					}

					# Mark it as booting.
					$anvil->Database->update_host_status({
						debug       => $debug,
						host_uuid   => $host_uuid,
						host_status => "booting",
					});
				}
			}
		}
		elsif ($stop_reason eq "power")
		{
			# Check now if the power is OK
			$anvil->Log->entry({source => $THIS_FILE, line => __LINE__, level => 1, key => "log_0567", variables => { host_name => $host_name }});
			my ($power_health, $shortest_time_on_batteries, $highest_charge_percentage, $estimated_hold_up_time) = $anvil->ScanCore->check_power({
				debug      => $debug,
				anvil_uuid => $anvil_uuid,
				anvil_name => $anvil_name,
				host_uuid  => $host_uuid,
			});
			$anvil->Log->variables({source => $THIS_FILE, line => __LINE__, level => $debug, list => { 
				power_health               => $power_health,
				shortest_time_on_batteries => $shortest_time_on_batteries, 
				highest_charge_percentage  => $highest_charge_percentage, 
				estimated_hold_up_time     => $estimated_hold_up_time, 
			}});
			# * 0 - No UPSes found for the host
			# * 1 - One or more UPSes found and at least one has input power from mains.
			# * 2 - One or more UPSes found, all are running on battery.
			if ($power_health eq "1")
			{
				# Power is (at least partially) back. What's the charge percent?
				if ((not $anvil->data->{scancore}{power}{safe_boot_percentage}) or ($anvil->data->{scancore}{power}{safe_boot_percentage} =~ /\D/))
				{
					$anvil->data->{scancore}{power}{safe_boot_percentage} = 35;
					$anvil->Log->variables({source => $THIS_FILE, line => __LINE__, level => 1, list => { 
						"scancore::power::safe_boot_percentage" => $anvil->data->{scancore}{power}{safe_boot_percentage}, 
					}});
				}
				$anvil->Log->variables({source => $THIS_FILE, line => __LINE__, level => $debug, list => { 
					highest_charge_percentage               => $highest_charge_percentage, 
					"scancore::power::safe_boot_percentage" => $anvil->data->{scancore}{power}{safe_boot_percentage}, 
				}});
				if ($highest_charge_percentage >= $anvil->data->{scancore}{power}{safe_boot_percentage})
				{
					# Safe to boot!
					$anvil->Log->entry({source => $THIS_FILE, line => __LINE__, level => 1, key => "log_0574", variables => { host_name => $host_name }});
					$shell_call =~ s/--action status/ --action on/;
					my ($output, $return_code) = $anvil->System->call({debug => $debug, timeout => 30, shell_call => $shell_call});
					$anvil->Log->variables({source => $THIS_FILE, line => __LINE__, level => $debug, list => { shell_call => $shell_call }});
					
					if (!$action_log_disabled) {
						$anvil->Actions->insert_action_node_up({
							debug     => $debug,
							node_name => $anvil_role,
						});
					}

					# Mark it as booting.
					$anvil->Database->update_host_status({
						debug       => $debug,
						host_uuid   => $host_uuid,
						host_status => "booting",
					});
				}
			}
		}
		elsif ($stop_reason eq "thermal")
		{
			# Check now if the temperature is OK.
			$anvil->Log->entry({source => $THIS_FILE, line => __LINE__, level => 1, key => "log_0568", variables => { host_name => $host_name }});
			my ($temp_health) = $anvil->ScanCore->check_temperature_direct({
				debug     => $debug,
				host_uuid => $host_uuid, 
			});
			
			### Temp
			# * 0 = Failed to read temperature sensors / IPMI unavailable
			# * 1 = All available temperatures are nominal.
			# * 2 = One of more sensors are in warning or critical.
			$anvil->Log->variables({source => $THIS_FILE, line => __LINE__, level => $debug, list => { temp_health => $temp_health }});
			
			if ($temp_health eq "1")
			{
				### TODO: We'll want to revisit M2's restart cooldown logic. It never 
				###       actually proved useful in M2, but it doesn't mean it wouldn't help
				###       in the right situation.
				# Safe to boot!
				$anvil->Log->entry({source => $THIS_FILE, line => __LINE__, level => 1, key => "log_0575", variables => { host_name => $host_name }});
				$shell_call =~ s/--action status/ --action on/;
				my ($output, $return_code) = $anvil->System->call({debug => $debug, timeout => 30, shell_call => $shell_call});
				$anvil->Log->variables({source => $THIS_FILE, line => __LINE__, level => $debug, list => { shell_call => $shell_call }});
				
				if (!$action_log_disabled) {
					$anvil->Actions->insert_action_node_up({
						debug     => $debug,
						node_name => $anvil_role,
					});
				}
				
				# Mark it as booting.
				$anvil->Database->update_host_status({
					debug       => $debug,
					host_uuid   => $host_uuid,
					host_status => "booting",
				});
			}
		}
	}
	
	return(0);
}

# =head3
# 
# Private Functions;
# 
# =cut

#############################################################################################################
# Private functions                                                                                         #
#############################################################################################################

# This looks in the passed-in directory for scan agents or sub-directories (which will in turn be scanned).
sub _scan_directory
{
	my $self      = shift;
	my $parameter = shift;
	my $anvil     = $self->parent;
	my $debug     = defined $parameter->{debug} ? $parameter->{debug} : 3;
	$anvil->Log->entry({source => $THIS_FILE, line => __LINE__, level => $debug, key => "log_0125", variables => { method => "ScanCore->_scan_directory()" }});
	
	my $directory = defined $parameter->{directory} ? $parameter->{directory} : "";
	$anvil->Log->variables({source => $THIS_FILE, line => __LINE__, level => $debug, list => { 
		directory => $directory, 
	}});
	
	if (not $directory)
	{
		$anvil->Log->entry({source => $THIS_FILE, line => __LINE__, level => 0, priority => "err", key => "log_0020", variables => { method => "ScanCore->_scan_directory()", parameter => "directory" }});
		return("!!error!!");
	}
	
	$anvil->Log->variables({source => $THIS_FILE, line => __LINE__, level => $debug, list => { directory => $directory }});
	local(*DIRECTORY);
	opendir(DIRECTORY, $directory);
	while(my $file = readdir(DIRECTORY))
	{
		next if $file eq ".";
		next if $file eq "..";
		my $full_path = $directory."/".$file;
		$anvil->Log->variables({source => $THIS_FILE, line => __LINE__, level => $debug, list => { 
			file      => $file,
			full_path => $full_path,
		}});
		# If we're looking at a directory, scan it. Otherwise, see if it's an executable and that it
		# starts with 'scan-*'.
		if (-d $full_path)
		{
			# This is a directory, dive into it.
			$anvil->ScanCore->_scan_directory({directory => $full_path});
		}
		elsif (-x $full_path)
		{
			# Now I only want to know if the file starts with 'scan-'
			next if $file !~ /^scan-/;
			
			# If I am still alive, I am looking at a scan agent!
			$anvil->data->{scancore}{agent}{$file} = $full_path;
			$anvil->Log->variables({source => $THIS_FILE, line => __LINE__, level => $debug, list => { 
				"scancore::agent::${file}" => $anvil->data->{scancore}{agent}{$file},
			}});
		}
	}
	closedir(DIRECTORY);
	
	return(0);
}


1;<|MERGE_RESOLUTION|>--- conflicted
+++ resolved
@@ -2234,7 +2234,6 @@
 						$anvil->Alert->register({alert_level => "warning", message => "warning_0108", set_by => "ScanCore"});
 					}
 					$anvil->Email->send_alerts();
-<<<<<<< HEAD
 
 					if (!$action_log_disabled) {
 						$anvil->Actions->insert_action_node_assume({
@@ -2243,12 +2242,8 @@
 							peer_node_name => $peer_node_name,
 						});
 					}
-
-					my $shell_call = $anvil->data->{path}{exe}{'anvil-migate-server'}." --target local --server all".$anvil->Log->switches;
-=======
 					
-					my $shell_call = $anvil->data->{path}{exe}{'anvil-migrate-server'}." --target local --server all".$anvil->Log->switches;
->>>>>>> d02c7cca
+					my $shell_call = $anvil->data->{path}{exe}{'anvil-server'}." --target local --server all".$anvil->Log->switches;
 					$anvil->Log->entry({source => $THIS_FILE, line => __LINE__, 'print' => 1, level => 1, key => "log_0011", variables => { shell_call => $shell_call }});
 					$anvil->System->call({shell_call => $shell_call});
 					
@@ -2317,7 +2312,6 @@
 							$anvil->Alert->register({alert_level => "warning", message => "warning_0112", set_by => "ScanCore"});
 						}
 						$anvil->Email->send_alerts();
-<<<<<<< HEAD
 
 						if (!$action_log_disabled) {
 							$anvil->Actions->insert_action_node_assume({
@@ -2326,12 +2320,8 @@
 								peer_node_name => $peer_node_name,
 							});
 						}
-
-						my $shell_call = $anvil->data->{path}{exe}{'anvil-migate-server'}." --target local --server all".$anvil->Log->switches;
-=======
 						
 						my $shell_call = $anvil->data->{path}{exe}{'anvil-migrate-server'}." --target local --server all".$anvil->Log->switches;
->>>>>>> d02c7cca
 						$anvil->Log->entry({source => $THIS_FILE, line => __LINE__, 'print' => 1, level => 1, key => "log_0011", variables => { shell_call => $shell_call }});
 						$anvil->System->call({shell_call => $shell_call});
 						
@@ -2365,7 +2355,6 @@
 							$anvil->Alert->register({alert_level => "warning", message => "warning_0114", set_by => "ScanCore"});
 						}
 						$anvil->Email->send_alerts();
-<<<<<<< HEAD
 
 						if (!$action_log_disabled) {
 							$anvil->Actions->insert_action_node_assume({
@@ -2375,11 +2364,7 @@
 							});
 						}
 
-						my $shell_call = $anvil->data->{path}{exe}{'anvil-migate-server'}." --target local --server all".$anvil->Log->switches;
-=======
-						
 						my $shell_call = $anvil->data->{path}{exe}{'anvil-migrate-server'}." --target local --server all".$anvil->Log->switches;
->>>>>>> d02c7cca
 						$anvil->Log->entry({source => $THIS_FILE, line => __LINE__, 'print' => 1, level => 1, key => "log_0011", variables => { shell_call => $shell_call }});
 						$anvil->System->call({shell_call => $shell_call});
 						
@@ -2430,7 +2415,6 @@
 							$anvil->Alert->register({alert_level => "warning", message => "warning_0116", set_by => "ScanCore"});
 						}
 						$anvil->Email->send_alerts();
-<<<<<<< HEAD
 
 						if (!$action_log_disabled) {
 							$anvil->Actions->insert_action_node_assume({
@@ -2440,11 +2424,7 @@
 							});
 						}
 
-						my $shell_call = $anvil->data->{path}{exe}{'anvil-migate-server'}." --target local --server all".$anvil->Log->switches;
-=======
-						
 						my $shell_call = $anvil->data->{path}{exe}{'anvil-migrate-server'}." --target local --server all".$anvil->Log->switches;
->>>>>>> d02c7cca
 						$anvil->Log->entry({source => $THIS_FILE, line => __LINE__, 'print' => 1, level => 1, key => "log_0011", variables => { shell_call => $shell_call }});
 						$anvil->System->call({shell_call => $shell_call});
 						
