--- conflicted
+++ resolved
@@ -2230,11 +2230,6 @@
 							node_uuid      => $host_uuid,
 						});
 					}
-<<<<<<< HEAD
-
-					my $shell_call = $anvil->data->{path}{exe}{'anvil-migate-server'}." --target local --server all".$anvil->Log->switches;
-=======
->>>>>>> 5d5e78c8
 					
 					my $shell_call = $anvil->data->{path}{exe}{'anvil-migrate-server'}." --target local --server all".$anvil->Log->switches;
 					$anvil->Log->entry({source => $THIS_FILE, line => __LINE__, 'print' => 1, level => 1, key => "log_0011", variables => { shell_call => $shell_call }});
@@ -2312,11 +2307,6 @@
 								node_uuid      => $host_uuid,
 							});
 						}
-<<<<<<< HEAD
-
-						my $shell_call = $anvil->data->{path}{exe}{'anvil-migate-server'}." --target local --server all".$anvil->Log->switches;
-=======
->>>>>>> 5d5e78c8
 						
 						my $shell_call = $anvil->data->{path}{exe}{'anvil-migrate-server'}." --target local --server all".$anvil->Log->switches;
 						$anvil->Log->entry({source => $THIS_FILE, line => __LINE__, 'print' => 1, level => 1, key => "log_0011", variables => { shell_call => $shell_call }});
@@ -2360,11 +2350,6 @@
 							});
 						}
 
-<<<<<<< HEAD
-						my $shell_call = $anvil->data->{path}{exe}{'anvil-migate-server'}." --target local --server all".$anvil->Log->switches;
-						
-=======
->>>>>>> 5d5e78c8
 						my $shell_call = $anvil->data->{path}{exe}{'anvil-migrate-server'}." --target local --server all".$anvil->Log->switches;
 						$anvil->Log->entry({source => $THIS_FILE, line => __LINE__, 'print' => 1, level => 1, key => "log_0011", variables => { shell_call => $shell_call }});
 						$anvil->System->call({shell_call => $shell_call});
@@ -2424,11 +2409,6 @@
 							});
 						}
 
-<<<<<<< HEAD
-						my $shell_call = $anvil->data->{path}{exe}{'anvil-migate-server'}." --target local --server all".$anvil->Log->switches;
-						
-=======
->>>>>>> 5d5e78c8
 						my $shell_call = $anvil->data->{path}{exe}{'anvil-migrate-server'}." --target local --server all".$anvil->Log->switches;
 						$anvil->Log->entry({source => $THIS_FILE, line => __LINE__, 'print' => 1, level => 1, key => "log_0011", variables => { shell_call => $shell_call }});
 						$anvil->System->call({shell_call => $shell_call});
