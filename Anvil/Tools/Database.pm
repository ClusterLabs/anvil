--- conflicted
+++ resolved
@@ -8150,15 +8150,10 @@
 				$vacuum = 1;
 				$query  = "DELETE FROM history.".$table." WHERE modified_date >= '".$modified_date."';";
 				$anvil->Log->variables({source => $THIS_FILE, line => __LINE__, level => 2, list => { query => $query }});
-<<<<<<< HEAD
-				
-				### TODO: Compress the file, if requested.
-=======
 				if ($compress)
 				{
 					
 				}
->>>>>>> b29bfd4c
 			}
 			
 			$offset -= $records_per_loop;
